--- conflicted
+++ resolved
@@ -764,11 +764,8 @@
 extern int pm_generic_poweroff_late(struct device *dev);
 extern int pm_generic_poweroff(struct device *dev);
 extern void pm_generic_complete(struct device *dev);
-<<<<<<< HEAD
-=======
 
 extern bool dev_pm_smart_suspend_and_suspended(struct device *dev);
->>>>>>> 05087360
 
 #else /* !CONFIG_PM_SLEEP */
 
