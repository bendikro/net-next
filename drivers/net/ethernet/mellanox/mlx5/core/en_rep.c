/*
 * Copyright (c) 2016, Mellanox Technologies. All rights reserved.
 *
 * This software is available to you under a choice of one of two
 * licenses.  You may choose to be licensed under the terms of the GNU
 * General Public License (GPL) Version 2, available from the file
 * COPYING in the main directory of this source tree, or the
 * OpenIB.org BSD license below:
 *
 *     Redistribution and use in source and binary forms, with or
 *     without modification, are permitted provided that the following
 *     conditions are met:
 *
 *      - Redistributions of source code must retain the above
 *        copyright notice, this list of conditions and the following
 *        disclaimer.
 *
 *      - Redistributions in binary form must reproduce the above
 *        copyright notice, this list of conditions and the following
 *        disclaimer in the documentation and/or other materials
 *        provided with the distribution.
 *
 * THE SOFTWARE IS PROVIDED "AS IS", WITHOUT WARRANTY OF ANY KIND,
 * EXPRESS OR IMPLIED, INCLUDING BUT NOT LIMITED TO THE WARRANTIES OF
 * MERCHANTABILITY, FITNESS FOR A PARTICULAR PURPOSE AND
 * NONINFRINGEMENT. IN NO EVENT SHALL THE AUTHORS OR COPYRIGHT HOLDERS
 * BE LIABLE FOR ANY CLAIM, DAMAGES OR OTHER LIABILITY, WHETHER IN AN
 * ACTION OF CONTRACT, TORT OR OTHERWISE, ARISING FROM, OUT OF OR IN
 * CONNECTION WITH THE SOFTWARE OR THE USE OR OTHER DEALINGS IN THE
 * SOFTWARE.
 */

#include <generated/utsrelease.h>
#include <linux/mlx5/fs.h>
#include <net/switchdev.h>
#include <net/pkt_cls.h>
#include <net/act_api.h>
#include <net/netevent.h>
#include <net/arp.h>

#include "eswitch.h"
#include "en.h"
#include "en_rep.h"
#include "en_tc.h"
#include "fs_core.h"

static const char mlx5e_rep_driver_name[] = "mlx5e_rep";

static void mlx5e_rep_get_drvinfo(struct net_device *dev,
				  struct ethtool_drvinfo *drvinfo)
{
	strlcpy(drvinfo->driver, mlx5e_rep_driver_name,
		sizeof(drvinfo->driver));
	strlcpy(drvinfo->version, UTS_RELEASE, sizeof(drvinfo->version));
}

static const struct counter_desc sw_rep_stats_desc[] = {
	{ MLX5E_DECLARE_STAT(struct mlx5e_sw_stats, rx_packets) },
	{ MLX5E_DECLARE_STAT(struct mlx5e_sw_stats, rx_bytes) },
	{ MLX5E_DECLARE_STAT(struct mlx5e_sw_stats, tx_packets) },
	{ MLX5E_DECLARE_STAT(struct mlx5e_sw_stats, tx_bytes) },
};

#define NUM_VPORT_REP_COUNTERS	ARRAY_SIZE(sw_rep_stats_desc)

static void mlx5e_rep_get_strings(struct net_device *dev,
				  u32 stringset, uint8_t *data)
{
	int i;

	switch (stringset) {
	case ETH_SS_STATS:
		for (i = 0; i < NUM_VPORT_REP_COUNTERS; i++)
			strcpy(data + (i * ETH_GSTRING_LEN),
			       sw_rep_stats_desc[i].format);
		break;
	}
}

static void mlx5e_rep_update_hw_counters(struct mlx5e_priv *priv)
{
	struct mlx5_eswitch *esw = priv->mdev->priv.eswitch;
	struct mlx5e_rep_priv *rpriv = priv->ppriv;
	struct mlx5_eswitch_rep *rep = rpriv->rep;
	struct rtnl_link_stats64 *vport_stats;
	struct ifla_vf_stats vf_stats;
	int err;

	err = mlx5_eswitch_get_vport_stats(esw, rep->vport, &vf_stats);
	if (err) {
		pr_warn("vport %d error %d reading stats\n", rep->vport, err);
		return;
	}

	vport_stats = &priv->stats.vf_vport;
	/* flip tx/rx as we are reporting the counters for the switch vport */
	vport_stats->rx_packets = vf_stats.tx_packets;
	vport_stats->rx_bytes   = vf_stats.tx_bytes;
	vport_stats->tx_packets = vf_stats.rx_packets;
	vport_stats->tx_bytes   = vf_stats.rx_bytes;
}

static void mlx5e_rep_update_sw_counters(struct mlx5e_priv *priv)
{
	struct mlx5e_sw_stats *s = &priv->stats.sw;
	struct mlx5e_rq_stats *rq_stats;
	struct mlx5e_sq_stats *sq_stats;
	int i, j;

	memset(s, 0, sizeof(*s));
	for (i = 0; i < priv->channels.num; i++) {
		struct mlx5e_channel *c = priv->channels.c[i];

		rq_stats = &c->rq.stats;

		s->rx_packets	+= rq_stats->packets;
		s->rx_bytes	+= rq_stats->bytes;

		for (j = 0; j < priv->channels.params.num_tc; j++) {
			sq_stats = &c->sq[j].stats;

			s->tx_packets		+= sq_stats->packets;
			s->tx_bytes		+= sq_stats->bytes;
		}
	}
}

static void mlx5e_rep_update_stats(struct mlx5e_priv *priv)
{
	mlx5e_rep_update_sw_counters(priv);
	mlx5e_rep_update_hw_counters(priv);
}

static void mlx5e_rep_get_ethtool_stats(struct net_device *dev,
					struct ethtool_stats *stats, u64 *data)
{
	struct mlx5e_priv *priv = netdev_priv(dev);
	int i;

	if (!data)
		return;

	mutex_lock(&priv->state_lock);
	if (test_bit(MLX5E_STATE_OPENED, &priv->state))
		mlx5e_rep_update_sw_counters(priv);
	mutex_unlock(&priv->state_lock);

	for (i = 0; i < NUM_VPORT_REP_COUNTERS; i++)
		data[i] = MLX5E_READ_CTR64_CPU(&priv->stats.sw,
					       sw_rep_stats_desc, i);
}

static int mlx5e_rep_get_sset_count(struct net_device *dev, int sset)
{
	switch (sset) {
	case ETH_SS_STATS:
		return NUM_VPORT_REP_COUNTERS;
	default:
		return -EOPNOTSUPP;
	}
}

static const struct ethtool_ops mlx5e_rep_ethtool_ops = {
	.get_drvinfo	   = mlx5e_rep_get_drvinfo,
	.get_link	   = ethtool_op_get_link,
	.get_strings       = mlx5e_rep_get_strings,
	.get_sset_count    = mlx5e_rep_get_sset_count,
	.get_ethtool_stats = mlx5e_rep_get_ethtool_stats,
};

int mlx5e_attr_get(struct net_device *dev, struct switchdev_attr *attr)
{
	struct mlx5e_priv *priv = netdev_priv(dev);
	struct mlx5e_rep_priv *rpriv = priv->ppriv;
	struct mlx5_eswitch_rep *rep = rpriv->rep;
	struct mlx5_eswitch *esw = priv->mdev->priv.eswitch;

	if (esw->mode == SRIOV_NONE)
		return -EOPNOTSUPP;

	switch (attr->id) {
	case SWITCHDEV_ATTR_ID_PORT_PARENT_ID:
		attr->u.ppid.id_len = ETH_ALEN;
		ether_addr_copy(attr->u.ppid.id, rep->hw_id);
		break;
	default:
		return -EOPNOTSUPP;
	}

	return 0;
}

static void mlx5e_sqs2vport_stop(struct mlx5_eswitch *esw,
				 struct mlx5_eswitch_rep *rep)
{
	struct mlx5e_rep_sq *rep_sq, *tmp;
	struct mlx5e_rep_priv *rpriv;

	if (esw->mode != SRIOV_OFFLOADS)
		return;

	rpriv = mlx5e_rep_to_rep_priv(rep);
	list_for_each_entry_safe(rep_sq, tmp, &rpriv->vport_sqs_list, list) {
		mlx5_eswitch_del_send_to_vport_rule(rep_sq->send_to_vport_rule);
		list_del(&rep_sq->list);
		kfree(rep_sq);
	}
}

static int mlx5e_sqs2vport_start(struct mlx5_eswitch *esw,
				 struct mlx5_eswitch_rep *rep,
				 u16 *sqns_array, int sqns_num)
{
	struct mlx5_flow_handle *flow_rule;
	struct mlx5e_rep_priv *rpriv;
	struct mlx5e_rep_sq *rep_sq;
	int err;
	int i;

	if (esw->mode != SRIOV_OFFLOADS)
		return 0;

	rpriv = mlx5e_rep_to_rep_priv(rep);
	for (i = 0; i < sqns_num; i++) {
		rep_sq = kzalloc(sizeof(*rep_sq), GFP_KERNEL);
		if (!rep_sq) {
			err = -ENOMEM;
			goto out_err;
		}

		/* Add re-inject rule to the PF/representor sqs */
		flow_rule = mlx5_eswitch_add_send_to_vport_rule(esw,
								rep->vport,
								sqns_array[i]);
		if (IS_ERR(flow_rule)) {
			err = PTR_ERR(flow_rule);
			kfree(rep_sq);
			goto out_err;
		}
		rep_sq->send_to_vport_rule = flow_rule;
		list_add(&rep_sq->list, &rpriv->vport_sqs_list);
	}
	return 0;

out_err:
	mlx5e_sqs2vport_stop(esw, rep);
	return err;
}

int mlx5e_add_sqs_fwd_rules(struct mlx5e_priv *priv)
{
	struct mlx5_eswitch *esw = priv->mdev->priv.eswitch;
	struct mlx5e_rep_priv *rpriv = priv->ppriv;
	struct mlx5_eswitch_rep *rep = rpriv->rep;
	struct mlx5e_channel *c;
	int n, tc, num_sqs = 0;
	int err = -ENOMEM;
	u16 *sqs;

	sqs = kcalloc(priv->channels.num * priv->channels.params.num_tc, sizeof(u16), GFP_KERNEL);
	if (!sqs)
		goto out;

	for (n = 0; n < priv->channels.num; n++) {
		c = priv->channels.c[n];
		for (tc = 0; tc < c->num_tc; tc++)
			sqs[num_sqs++] = c->sq[tc].sqn;
	}

	err = mlx5e_sqs2vport_start(esw, rep, sqs, num_sqs);
	kfree(sqs);

out:
	if (err)
		netdev_warn(priv->netdev, "Failed to add SQs FWD rules %d\n", err);
	return err;
}

void mlx5e_remove_sqs_fwd_rules(struct mlx5e_priv *priv)
{
	struct mlx5_eswitch *esw = priv->mdev->priv.eswitch;
	struct mlx5e_rep_priv *rpriv = priv->ppriv;
	struct mlx5_eswitch_rep *rep = rpriv->rep;

	mlx5e_sqs2vport_stop(esw, rep);
}

static void mlx5e_rep_neigh_update_init_interval(struct mlx5e_rep_priv *rpriv)
{
#if IS_ENABLED(CONFIG_IPV6)
	unsigned long ipv6_interval = NEIGH_VAR(&ipv6_stub->nd_tbl->parms,
						DELAY_PROBE_TIME);
#else
	unsigned long ipv6_interval = ~0UL;
#endif
	unsigned long ipv4_interval = NEIGH_VAR(&arp_tbl.parms,
						DELAY_PROBE_TIME);
	struct net_device *netdev = rpriv->netdev;
	struct mlx5e_priv *priv = netdev_priv(netdev);

	rpriv->neigh_update.min_interval = min_t(unsigned long, ipv6_interval, ipv4_interval);
	mlx5_fc_update_sampling_interval(priv->mdev, rpriv->neigh_update.min_interval);
}

void mlx5e_rep_queue_neigh_stats_work(struct mlx5e_priv *priv)
{
	struct mlx5e_rep_priv *rpriv = priv->ppriv;
	struct mlx5e_neigh_update_table *neigh_update = &rpriv->neigh_update;

	mlx5_fc_queue_stats_work(priv->mdev,
				 &neigh_update->neigh_stats_work,
				 neigh_update->min_interval);
}

static void mlx5e_rep_neigh_stats_work(struct work_struct *work)
{
	struct mlx5e_rep_priv *rpriv = container_of(work, struct mlx5e_rep_priv,
						    neigh_update.neigh_stats_work.work);
	struct net_device *netdev = rpriv->netdev;
	struct mlx5e_priv *priv = netdev_priv(netdev);
	struct mlx5e_neigh_hash_entry *nhe;

	rtnl_lock();
	if (!list_empty(&rpriv->neigh_update.neigh_list))
		mlx5e_rep_queue_neigh_stats_work(priv);

	list_for_each_entry(nhe, &rpriv->neigh_update.neigh_list, neigh_list)
		mlx5e_tc_update_neigh_used_value(nhe);

	rtnl_unlock();
}

static void mlx5e_rep_neigh_entry_hold(struct mlx5e_neigh_hash_entry *nhe)
{
	refcount_inc(&nhe->refcnt);
}

static void mlx5e_rep_neigh_entry_release(struct mlx5e_neigh_hash_entry *nhe)
{
	if (refcount_dec_and_test(&nhe->refcnt))
		kfree(nhe);
}

static void mlx5e_rep_update_flows(struct mlx5e_priv *priv,
				   struct mlx5e_encap_entry *e,
				   bool neigh_connected,
				   unsigned char ha[ETH_ALEN])
{
	struct ethhdr *eth = (struct ethhdr *)e->encap_header;

	ASSERT_RTNL();

	if ((!neigh_connected && (e->flags & MLX5_ENCAP_ENTRY_VALID)) ||
	    !ether_addr_equal(e->h_dest, ha))
		mlx5e_tc_encap_flows_del(priv, e);

	if (neigh_connected && !(e->flags & MLX5_ENCAP_ENTRY_VALID)) {
		ether_addr_copy(e->h_dest, ha);
		ether_addr_copy(eth->h_dest, ha);

		mlx5e_tc_encap_flows_add(priv, e);
	}
}

static void mlx5e_rep_neigh_update(struct work_struct *work)
{
	struct mlx5e_neigh_hash_entry *nhe =
		container_of(work, struct mlx5e_neigh_hash_entry, neigh_update_work);
	struct neighbour *n = nhe->n;
	struct mlx5e_encap_entry *e;
	unsigned char ha[ETH_ALEN];
	struct mlx5e_priv *priv;
	bool neigh_connected;
	bool encap_connected;
	u8 nud_state, dead;

	rtnl_lock();

	/* If these parameters are changed after we release the lock,
	 * we'll receive another event letting us know about it.
	 * We use this lock to avoid inconsistency between the neigh validity
	 * and it's hw address.
	 */
	read_lock_bh(&n->lock);
	memcpy(ha, n->ha, ETH_ALEN);
	nud_state = n->nud_state;
	dead = n->dead;
	read_unlock_bh(&n->lock);

	neigh_connected = (nud_state & NUD_VALID) && !dead;

	list_for_each_entry(e, &nhe->encap_list, encap_list) {
		encap_connected = !!(e->flags & MLX5_ENCAP_ENTRY_VALID);
		priv = netdev_priv(e->out_dev);

		if (encap_connected != neigh_connected ||
		    !ether_addr_equal(e->h_dest, ha))
			mlx5e_rep_update_flows(priv, e, neigh_connected, ha);
	}
	mlx5e_rep_neigh_entry_release(nhe);
	rtnl_unlock();
	neigh_release(n);
}

static struct mlx5e_neigh_hash_entry *
mlx5e_rep_neigh_entry_lookup(struct mlx5e_priv *priv,
			     struct mlx5e_neigh *m_neigh);

static int mlx5e_rep_netevent_event(struct notifier_block *nb,
				    unsigned long event, void *ptr)
{
	struct mlx5e_rep_priv *rpriv = container_of(nb, struct mlx5e_rep_priv,
						    neigh_update.netevent_nb);
	struct mlx5e_neigh_update_table *neigh_update = &rpriv->neigh_update;
	struct net_device *netdev = rpriv->netdev;
	struct mlx5e_priv *priv = netdev_priv(netdev);
	struct mlx5e_neigh_hash_entry *nhe = NULL;
	struct mlx5e_neigh m_neigh = {};
	struct neigh_parms *p;
	struct neighbour *n;
	bool found = false;

	switch (event) {
	case NETEVENT_NEIGH_UPDATE:
		n = ptr;
#if IS_ENABLED(CONFIG_IPV6)
		if (n->tbl != ipv6_stub->nd_tbl && n->tbl != &arp_tbl)
#else
		if (n->tbl != &arp_tbl)
#endif
			return NOTIFY_DONE;

		m_neigh.dev = n->dev;
		m_neigh.family = n->ops->family;
		memcpy(&m_neigh.dst_ip, n->primary_key, n->tbl->key_len);

		/* We are in atomic context and can't take RTNL mutex, so use
		 * spin_lock_bh to lookup the neigh table. bh is used since
		 * netevent can be called from a softirq context.
		 */
		spin_lock_bh(&neigh_update->encap_lock);
		nhe = mlx5e_rep_neigh_entry_lookup(priv, &m_neigh);
		if (!nhe) {
			spin_unlock_bh(&neigh_update->encap_lock);
			return NOTIFY_DONE;
		}

		/* This assignment is valid as long as the the neigh reference
		 * is taken
		 */
		nhe->n = n;

		/* Take a reference to ensure the neighbour and mlx5 encap
		 * entry won't be destructed until we drop the reference in
		 * delayed work.
		 */
		neigh_hold(n);
		mlx5e_rep_neigh_entry_hold(nhe);

		if (!queue_work(priv->wq, &nhe->neigh_update_work)) {
			mlx5e_rep_neigh_entry_release(nhe);
			neigh_release(n);
		}
		spin_unlock_bh(&neigh_update->encap_lock);
		break;

	case NETEVENT_DELAY_PROBE_TIME_UPDATE:
		p = ptr;

		/* We check the device is present since we don't care about
		 * changes in the default table, we only care about changes
		 * done per device delay prob time parameter.
		 */
#if IS_ENABLED(CONFIG_IPV6)
		if (!p->dev || (p->tbl != ipv6_stub->nd_tbl && p->tbl != &arp_tbl))
#else
		if (!p->dev || p->tbl != &arp_tbl)
#endif
			return NOTIFY_DONE;

		/* We are in atomic context and can't take RTNL mutex,
		 * so use spin_lock_bh to walk the neigh list and look for
		 * the relevant device. bh is used since netevent can be
		 * called from a softirq context.
		 */
		spin_lock_bh(&neigh_update->encap_lock);
		list_for_each_entry(nhe, &neigh_update->neigh_list, neigh_list) {
			if (p->dev == nhe->m_neigh.dev) {
				found = true;
				break;
			}
		}
		spin_unlock_bh(&neigh_update->encap_lock);
		if (!found)
			return NOTIFY_DONE;

		neigh_update->min_interval = min_t(unsigned long,
						   NEIGH_VAR(p, DELAY_PROBE_TIME),
						   neigh_update->min_interval);
		mlx5_fc_update_sampling_interval(priv->mdev,
						 neigh_update->min_interval);
		break;
	}
	return NOTIFY_DONE;
}

static const struct rhashtable_params mlx5e_neigh_ht_params = {
	.head_offset = offsetof(struct mlx5e_neigh_hash_entry, rhash_node),
	.key_offset = offsetof(struct mlx5e_neigh_hash_entry, m_neigh),
	.key_len = sizeof(struct mlx5e_neigh),
	.automatic_shrinking = true,
};

static int mlx5e_rep_neigh_init(struct mlx5e_rep_priv *rpriv)
{
	struct mlx5e_neigh_update_table *neigh_update = &rpriv->neigh_update;
	int err;

	err = rhashtable_init(&neigh_update->neigh_ht, &mlx5e_neigh_ht_params);
	if (err)
		return err;

	INIT_LIST_HEAD(&neigh_update->neigh_list);
	spin_lock_init(&neigh_update->encap_lock);
	INIT_DELAYED_WORK(&neigh_update->neigh_stats_work,
			  mlx5e_rep_neigh_stats_work);
	mlx5e_rep_neigh_update_init_interval(rpriv);

	rpriv->neigh_update.netevent_nb.notifier_call = mlx5e_rep_netevent_event;
	err = register_netevent_notifier(&rpriv->neigh_update.netevent_nb);
	if (err)
		goto out_err;
	return 0;

out_err:
	rhashtable_destroy(&neigh_update->neigh_ht);
	return err;
}

static void mlx5e_rep_neigh_cleanup(struct mlx5e_rep_priv *rpriv)
{
	struct mlx5e_neigh_update_table *neigh_update = &rpriv->neigh_update;
	struct mlx5e_priv *priv = netdev_priv(rpriv->netdev);

	unregister_netevent_notifier(&neigh_update->netevent_nb);

	flush_workqueue(priv->wq); /* flush neigh update works */

	cancel_delayed_work_sync(&rpriv->neigh_update.neigh_stats_work);

	rhashtable_destroy(&neigh_update->neigh_ht);
}

static int mlx5e_rep_neigh_entry_insert(struct mlx5e_priv *priv,
					struct mlx5e_neigh_hash_entry *nhe)
{
	struct mlx5e_rep_priv *rpriv = priv->ppriv;
	int err;

	err = rhashtable_insert_fast(&rpriv->neigh_update.neigh_ht,
				     &nhe->rhash_node,
				     mlx5e_neigh_ht_params);
	if (err)
		return err;

	list_add(&nhe->neigh_list, &rpriv->neigh_update.neigh_list);

	return err;
}

static void mlx5e_rep_neigh_entry_remove(struct mlx5e_priv *priv,
					 struct mlx5e_neigh_hash_entry *nhe)
{
	struct mlx5e_rep_priv *rpriv = priv->ppriv;

	spin_lock_bh(&rpriv->neigh_update.encap_lock);

	list_del(&nhe->neigh_list);

	rhashtable_remove_fast(&rpriv->neigh_update.neigh_ht,
			       &nhe->rhash_node,
			       mlx5e_neigh_ht_params);
	spin_unlock_bh(&rpriv->neigh_update.encap_lock);
}

/* This function must only be called under RTNL lock or under the
 * representor's encap_lock in case RTNL mutex can't be held.
 */
static struct mlx5e_neigh_hash_entry *
mlx5e_rep_neigh_entry_lookup(struct mlx5e_priv *priv,
			     struct mlx5e_neigh *m_neigh)
{
	struct mlx5e_rep_priv *rpriv = priv->ppriv;
	struct mlx5e_neigh_update_table *neigh_update = &rpriv->neigh_update;

	return rhashtable_lookup_fast(&neigh_update->neigh_ht, m_neigh,
				      mlx5e_neigh_ht_params);
}

static int mlx5e_rep_neigh_entry_create(struct mlx5e_priv *priv,
					struct mlx5e_encap_entry *e,
					struct mlx5e_neigh_hash_entry **nhe)
{
	int err;

	*nhe = kzalloc(sizeof(**nhe), GFP_KERNEL);
	if (!*nhe)
		return -ENOMEM;

	memcpy(&(*nhe)->m_neigh, &e->m_neigh, sizeof(e->m_neigh));
	INIT_WORK(&(*nhe)->neigh_update_work, mlx5e_rep_neigh_update);
	INIT_LIST_HEAD(&(*nhe)->encap_list);
	refcount_set(&(*nhe)->refcnt, 1);

	err = mlx5e_rep_neigh_entry_insert(priv, *nhe);
	if (err)
		goto out_free;
	return 0;

out_free:
	kfree(*nhe);
	return err;
}

static void mlx5e_rep_neigh_entry_destroy(struct mlx5e_priv *priv,
					  struct mlx5e_neigh_hash_entry *nhe)
{
	/* The neigh hash entry must be removed from the hash table regardless
	 * of the reference count value, so it won't be found by the next
	 * neigh notification call. The neigh hash entry reference count is
	 * incremented only during creation and neigh notification calls and
	 * protects from freeing the nhe struct.
	 */
	mlx5e_rep_neigh_entry_remove(priv, nhe);
	mlx5e_rep_neigh_entry_release(nhe);
}

int mlx5e_rep_encap_entry_attach(struct mlx5e_priv *priv,
				 struct mlx5e_encap_entry *e)
{
	struct mlx5e_neigh_hash_entry *nhe;
	int err;

	nhe = mlx5e_rep_neigh_entry_lookup(priv, &e->m_neigh);
	if (!nhe) {
		err = mlx5e_rep_neigh_entry_create(priv, e, &nhe);
		if (err)
			return err;
	}
	list_add(&e->encap_list, &nhe->encap_list);
	return 0;
}

void mlx5e_rep_encap_entry_detach(struct mlx5e_priv *priv,
				  struct mlx5e_encap_entry *e)
{
	struct mlx5e_neigh_hash_entry *nhe;

	list_del(&e->encap_list);
	nhe = mlx5e_rep_neigh_entry_lookup(priv, &e->m_neigh);

	if (list_empty(&nhe->encap_list))
		mlx5e_rep_neigh_entry_destroy(priv, nhe);
}

static int mlx5e_rep_open(struct net_device *dev)
{
	struct mlx5e_priv *priv = netdev_priv(dev);
	struct mlx5e_rep_priv *rpriv = priv->ppriv;
	struct mlx5_eswitch_rep *rep = rpriv->rep;
	struct mlx5_eswitch *esw = priv->mdev->priv.eswitch;
	int err;

	mutex_lock(&priv->state_lock);
	err = mlx5e_open_locked(dev);
	if (err)
		goto unlock;

	if (!mlx5_eswitch_set_vport_state(esw, rep->vport,
					  MLX5_ESW_VPORT_ADMIN_STATE_UP))
		netif_carrier_on(dev);

unlock:
	mutex_unlock(&priv->state_lock);
	return err;
}

static int mlx5e_rep_close(struct net_device *dev)
{
	struct mlx5e_priv *priv = netdev_priv(dev);
	struct mlx5e_rep_priv *rpriv = priv->ppriv;
	struct mlx5_eswitch_rep *rep = rpriv->rep;
	struct mlx5_eswitch *esw = priv->mdev->priv.eswitch;
	int ret;

	mutex_lock(&priv->state_lock);
	(void)mlx5_eswitch_set_vport_state(esw, rep->vport, MLX5_ESW_VPORT_ADMIN_STATE_DOWN);
	ret = mlx5e_close_locked(dev);
	mutex_unlock(&priv->state_lock);
	return ret;
}

static int mlx5e_rep_get_phys_port_name(struct net_device *dev,
					char *buf, size_t len)
{
	struct mlx5e_priv *priv = netdev_priv(dev);
	struct mlx5e_rep_priv *rpriv = priv->ppriv;
	struct mlx5_eswitch_rep *rep = rpriv->rep;
	int ret;

	ret = snprintf(buf, len, "%d", rep->vport - 1);
	if (ret >= len)
		return -EOPNOTSUPP;

	return 0;
}

static int
mlx5e_rep_setup_tc_cls_flower(struct mlx5e_priv *priv,
			      struct tc_cls_flower_offload *cls_flower)
{
<<<<<<< HEAD
	if (cls_flower->common.chain_index)
		return -EOPNOTSUPP;

=======
>>>>>>> 661e50bc
	switch (cls_flower->command) {
	case TC_CLSFLOWER_REPLACE:
		return mlx5e_configure_flower(priv, cls_flower);
	case TC_CLSFLOWER_DESTROY:
		return mlx5e_delete_flower(priv, cls_flower);
	case TC_CLSFLOWER_STATS:
		return mlx5e_stats_flower(priv, cls_flower);
	default:
		return -EOPNOTSUPP;
	}
}

static int mlx5e_rep_setup_tc_cb(enum tc_setup_type type, void *type_data,
				 void *cb_priv)
{
	struct mlx5e_priv *priv = cb_priv;

<<<<<<< HEAD
	if (!tc_can_offload(priv->netdev))
=======
	if (!tc_cls_can_offload_and_chain0(priv->netdev, type_data))
>>>>>>> 661e50bc
		return -EOPNOTSUPP;

	switch (type) {
	case TC_SETUP_CLSFLOWER:
		return mlx5e_rep_setup_tc_cls_flower(priv, type_data);
	default:
		return -EOPNOTSUPP;
	}
}

static int mlx5e_rep_setup_tc_block(struct net_device *dev,
				    struct tc_block_offload *f)
{
	struct mlx5e_priv *priv = netdev_priv(dev);

	if (f->binder_type != TCF_BLOCK_BINDER_TYPE_CLSACT_INGRESS)
		return -EOPNOTSUPP;

	switch (f->command) {
	case TC_BLOCK_BIND:
		return tcf_block_cb_register(f->block, mlx5e_rep_setup_tc_cb,
					     priv, priv);
	case TC_BLOCK_UNBIND:
		tcf_block_cb_unregister(f->block, mlx5e_rep_setup_tc_cb, priv);
		return 0;
	default:
		return -EOPNOTSUPP;
	}
}

static int mlx5e_rep_setup_tc(struct net_device *dev, enum tc_setup_type type,
			      void *type_data)
{
	switch (type) {
	case TC_SETUP_BLOCK:
		return mlx5e_rep_setup_tc_block(dev, type_data);
	default:
		return -EOPNOTSUPP;
	}
}

bool mlx5e_is_uplink_rep(struct mlx5e_priv *priv)
{
	struct mlx5_eswitch *esw = priv->mdev->priv.eswitch;
	struct mlx5e_rep_priv *rpriv = priv->ppriv;
	struct mlx5_eswitch_rep *rep;

	if (!MLX5_CAP_GEN(priv->mdev, vport_group_manager))
		return false;

	rep = rpriv->rep;
	if (esw->mode == SRIOV_OFFLOADS &&
	    rep && rep->vport == FDB_UPLINK_VPORT)
		return true;

	return false;
}

static bool mlx5e_is_vf_vport_rep(struct mlx5e_priv *priv)
{
	struct mlx5e_rep_priv *rpriv = priv->ppriv;
	struct mlx5_eswitch_rep *rep = rpriv->rep;

	if (rep && rep->vport != FDB_UPLINK_VPORT)
		return true;

	return false;
}

bool mlx5e_has_offload_stats(const struct net_device *dev, int attr_id)
{
	struct mlx5e_priv *priv = netdev_priv(dev);

	switch (attr_id) {
	case IFLA_OFFLOAD_XSTATS_CPU_HIT:
		if (mlx5e_is_vf_vport_rep(priv) || mlx5e_is_uplink_rep(priv))
			return true;
	}

	return false;
}

static int
mlx5e_get_sw_stats64(const struct net_device *dev,
		     struct rtnl_link_stats64 *stats)
{
	struct mlx5e_priv *priv = netdev_priv(dev);
	struct mlx5e_sw_stats *sstats = &priv->stats.sw;

	stats->rx_packets = sstats->rx_packets;
	stats->rx_bytes   = sstats->rx_bytes;
	stats->tx_packets = sstats->tx_packets;
	stats->tx_bytes   = sstats->tx_bytes;

	stats->tx_dropped = sstats->tx_queue_dropped;

	return 0;
}

int mlx5e_get_offload_stats(int attr_id, const struct net_device *dev,
			    void *sp)
{
	switch (attr_id) {
	case IFLA_OFFLOAD_XSTATS_CPU_HIT:
		return mlx5e_get_sw_stats64(dev, sp);
	}

	return -EINVAL;
}

static void
mlx5e_rep_get_stats(struct net_device *dev, struct rtnl_link_stats64 *stats)
{
	struct mlx5e_priv *priv = netdev_priv(dev);

	memcpy(stats, &priv->stats.vf_vport, sizeof(*stats));
}

static const struct switchdev_ops mlx5e_rep_switchdev_ops = {
	.switchdev_port_attr_get	= mlx5e_attr_get,
};

static const struct net_device_ops mlx5e_netdev_ops_rep = {
	.ndo_open                = mlx5e_rep_open,
	.ndo_stop                = mlx5e_rep_close,
	.ndo_start_xmit          = mlx5e_xmit,
	.ndo_get_phys_port_name  = mlx5e_rep_get_phys_port_name,
	.ndo_setup_tc            = mlx5e_rep_setup_tc,
	.ndo_get_stats64         = mlx5e_rep_get_stats,
	.ndo_has_offload_stats	 = mlx5e_has_offload_stats,
	.ndo_get_offload_stats	 = mlx5e_get_offload_stats,
};

static void mlx5e_build_rep_params(struct mlx5_core_dev *mdev,
				   struct mlx5e_params *params)
{
	u8 cq_period_mode = MLX5_CAP_GEN(mdev, cq_period_start_from_cqe) ?
					 MLX5_CQ_PERIOD_MODE_START_FROM_CQE :
					 MLX5_CQ_PERIOD_MODE_START_FROM_EQE;

	params->log_sq_size = MLX5E_PARAMS_MINIMUM_LOG_SQ_SIZE;
	params->rq_wq_type  = MLX5_WQ_TYPE_LINKED_LIST;
	params->log_rq_size = MLX5E_PARAMS_MINIMUM_LOG_RQ_SIZE;

	params->rx_dim_enabled = MLX5_CAP_GEN(mdev, cq_moderation);
	mlx5e_set_rx_cq_mode_params(params, cq_period_mode);

	params->tx_max_inline         = mlx5e_get_max_inline_cap(mdev);
	params->num_tc                = 1;
	params->lro_wqe_sz            = MLX5E_PARAMS_DEFAULT_LRO_WQE_SZ;

	mlx5_query_min_inline(mdev, &params->tx_min_inline_mode);
}

static void mlx5e_build_rep_netdev(struct net_device *netdev)
{
	netdev->netdev_ops = &mlx5e_netdev_ops_rep;

	netdev->watchdog_timeo    = 15 * HZ;

	netdev->ethtool_ops	  = &mlx5e_rep_ethtool_ops;

#ifdef CONFIG_NET_SWITCHDEV
	netdev->switchdev_ops = &mlx5e_rep_switchdev_ops;
#endif

	netdev->features	 |= NETIF_F_VLAN_CHALLENGED | NETIF_F_HW_TC | NETIF_F_NETNS_LOCAL;
	netdev->hw_features      |= NETIF_F_HW_TC;

	eth_hw_addr_random(netdev);
}

static void mlx5e_init_rep(struct mlx5_core_dev *mdev,
			   struct net_device *netdev,
			   const struct mlx5e_profile *profile,
			   void *ppriv)
{
	struct mlx5e_priv *priv = netdev_priv(netdev);

	priv->mdev                         = mdev;
	priv->netdev                       = netdev;
	priv->profile                      = profile;
	priv->ppriv                        = ppriv;

	mutex_init(&priv->state_lock);

	INIT_DELAYED_WORK(&priv->update_stats_work, mlx5e_update_stats_work);

	priv->channels.params.num_channels = profile->max_nch(mdev);

	priv->hard_mtu = MLX5E_ETH_HARD_MTU;

	mlx5e_build_rep_params(mdev, &priv->channels.params);
	mlx5e_build_rep_netdev(netdev);

	mlx5e_timestamp_init(priv);
}

static int mlx5e_init_rep_rx(struct mlx5e_priv *priv)
{
	struct mlx5_eswitch *esw = priv->mdev->priv.eswitch;
	struct mlx5e_rep_priv *rpriv = priv->ppriv;
	struct mlx5_eswitch_rep *rep = rpriv->rep;
	struct mlx5_flow_handle *flow_rule;
	int err;

	mlx5e_init_l2_addr(priv);

	err = mlx5e_create_direct_rqts(priv);
	if (err)
		return err;

	err = mlx5e_create_direct_tirs(priv);
	if (err)
		goto err_destroy_direct_rqts;

	flow_rule = mlx5_eswitch_create_vport_rx_rule(esw,
						      rep->vport,
						      priv->direct_tir[0].tirn);
	if (IS_ERR(flow_rule)) {
		err = PTR_ERR(flow_rule);
		goto err_destroy_direct_tirs;
	}
	rpriv->vport_rx_rule = flow_rule;

	err = mlx5e_tc_init(priv);
	if (err)
		goto err_del_flow_rule;

	return 0;

err_del_flow_rule:
	mlx5_del_flow_rules(rpriv->vport_rx_rule);
err_destroy_direct_tirs:
	mlx5e_destroy_direct_tirs(priv);
err_destroy_direct_rqts:
	mlx5e_destroy_direct_rqts(priv);
	return err;
}

static void mlx5e_cleanup_rep_rx(struct mlx5e_priv *priv)
{
	struct mlx5e_rep_priv *rpriv = priv->ppriv;

	mlx5e_tc_cleanup(priv);
	mlx5_del_flow_rules(rpriv->vport_rx_rule);
	mlx5e_destroy_direct_tirs(priv);
	mlx5e_destroy_direct_rqts(priv);
}

static int mlx5e_init_rep_tx(struct mlx5e_priv *priv)
{
	int err;

	err = mlx5e_create_tises(priv);
	if (err) {
		mlx5_core_warn(priv->mdev, "create tises failed, %d\n", err);
		return err;
	}
	return 0;
}

static int mlx5e_get_rep_max_num_channels(struct mlx5_core_dev *mdev)
{
#define	MLX5E_PORT_REPRESENTOR_NCH 1
	return MLX5E_PORT_REPRESENTOR_NCH;
}

static const struct mlx5e_profile mlx5e_rep_profile = {
	.init			= mlx5e_init_rep,
	.init_rx		= mlx5e_init_rep_rx,
	.cleanup_rx		= mlx5e_cleanup_rep_rx,
	.init_tx		= mlx5e_init_rep_tx,
	.cleanup_tx		= mlx5e_cleanup_nic_tx,
	.update_stats           = mlx5e_rep_update_stats,
	.max_nch		= mlx5e_get_rep_max_num_channels,
	.update_carrier		= NULL,
	.rx_handlers.handle_rx_cqe       = mlx5e_handle_rx_cqe_rep,
	.rx_handlers.handle_rx_cqe_mpwqe = NULL /* Not supported */,
	.max_tc			= 1,
};

/* e-Switch vport representors */

static int
mlx5e_nic_rep_load(struct mlx5_core_dev *dev, struct mlx5_eswitch_rep *rep)
{
	struct mlx5e_rep_priv *rpriv = mlx5e_rep_to_rep_priv(rep);
	struct mlx5e_priv *priv = netdev_priv(rpriv->netdev);

	int err;

	if (test_bit(MLX5E_STATE_OPENED, &priv->state)) {
		err = mlx5e_add_sqs_fwd_rules(priv);
		if (err)
			return err;
	}

	err = mlx5e_rep_neigh_init(rpriv);
	if (err)
		goto err_remove_sqs;

	return 0;

err_remove_sqs:
	mlx5e_remove_sqs_fwd_rules(priv);
	return err;
}

static void
mlx5e_nic_rep_unload(struct mlx5_eswitch_rep *rep)
{
	struct mlx5e_rep_priv *rpriv = mlx5e_rep_to_rep_priv(rep);
	struct mlx5e_priv *priv = netdev_priv(rpriv->netdev);

	if (test_bit(MLX5E_STATE_OPENED, &priv->state))
		mlx5e_remove_sqs_fwd_rules(priv);

	/* clean (and re-init) existing uplink offloaded TC rules */
	mlx5e_tc_cleanup(priv);
	mlx5e_tc_init(priv);

	mlx5e_rep_neigh_cleanup(rpriv);
}

static int
mlx5e_vport_rep_load(struct mlx5_core_dev *dev, struct mlx5_eswitch_rep *rep)
{
	struct mlx5e_rep_priv *uplink_rpriv;
	struct mlx5e_rep_priv *rpriv;
	struct net_device *netdev;
	struct mlx5e_priv *upriv;
	int err;

	rpriv = kzalloc(sizeof(*rpriv), GFP_KERNEL);
	if (!rpriv)
		return -ENOMEM;

	netdev = mlx5e_create_netdev(dev, &mlx5e_rep_profile, rpriv);
	if (!netdev) {
		pr_warn("Failed to create representor netdev for vport %d\n",
			rep->vport);
		kfree(rpriv);
		return -EINVAL;
	}

	rpriv->netdev = netdev;
	rpriv->rep = rep;
	rep->rep_if[REP_ETH].priv = rpriv;
	INIT_LIST_HEAD(&rpriv->vport_sqs_list);

	err = mlx5e_attach_netdev(netdev_priv(netdev));
	if (err) {
		pr_warn("Failed to attach representor netdev for vport %d\n",
			rep->vport);
		goto err_destroy_netdev;
	}

	err = mlx5e_rep_neigh_init(rpriv);
	if (err) {
		pr_warn("Failed to initialized neighbours handling for vport %d\n",
			rep->vport);
		goto err_detach_netdev;
	}

<<<<<<< HEAD
	upriv = netdev_priv(mlx5_eswitch_get_uplink_netdev(esw));
=======
	uplink_rpriv = mlx5_eswitch_get_uplink_priv(dev->priv.eswitch, REP_ETH);
	upriv = netdev_priv(uplink_rpriv->netdev);
>>>>>>> 661e50bc
	err = tc_setup_cb_egdev_register(netdev, mlx5e_setup_tc_block_cb,
					 upriv);
	if (err)
		goto err_neigh_cleanup;

	err = register_netdev(netdev);
	if (err) {
		pr_warn("Failed to register representor netdev for vport %d\n",
			rep->vport);
		goto err_egdev_cleanup;
	}

	return 0;

err_egdev_cleanup:
	tc_setup_cb_egdev_unregister(netdev, mlx5e_setup_tc_block_cb,
				     upriv);

err_neigh_cleanup:
	mlx5e_rep_neigh_cleanup(rpriv);

err_detach_netdev:
	mlx5e_detach_netdev(netdev_priv(netdev));

err_destroy_netdev:
	mlx5e_destroy_netdev(netdev_priv(netdev));
	kfree(rpriv);
	return err;
}

static void
mlx5e_vport_rep_unload(struct mlx5_eswitch_rep *rep)
{
	struct mlx5e_rep_priv *rpriv = mlx5e_rep_to_rep_priv(rep);
	struct net_device *netdev = rpriv->netdev;
	struct mlx5e_priv *priv = netdev_priv(netdev);
	struct mlx5e_rep_priv *uplink_rpriv;
	void *ppriv = priv->ppriv;
	struct mlx5e_priv *upriv;

<<<<<<< HEAD
	unregister_netdev(rep->netdev);
	upriv = netdev_priv(mlx5_eswitch_get_uplink_netdev(esw));
=======
	unregister_netdev(netdev);
	uplink_rpriv = mlx5_eswitch_get_uplink_priv(priv->mdev->priv.eswitch,
						    REP_ETH);
	upriv = netdev_priv(uplink_rpriv->netdev);
>>>>>>> 661e50bc
	tc_setup_cb_egdev_unregister(netdev, mlx5e_setup_tc_block_cb,
				     upriv);
	mlx5e_rep_neigh_cleanup(rpriv);
	mlx5e_detach_netdev(priv);
	mlx5e_destroy_netdev(priv);
	kfree(ppriv); /* mlx5e_rep_priv */
}

static void mlx5e_rep_register_vf_vports(struct mlx5e_priv *priv)
{
	struct mlx5_core_dev *mdev = priv->mdev;
	struct mlx5_eswitch *esw   = mdev->priv.eswitch;
	int total_vfs = MLX5_TOTAL_VPORTS(mdev);
	int vport;

	for (vport = 1; vport < total_vfs; vport++) {
		struct mlx5_eswitch_rep_if rep_if = {};

		rep_if.load = mlx5e_vport_rep_load;
		rep_if.unload = mlx5e_vport_rep_unload;
		mlx5_eswitch_register_vport_rep(esw, vport, &rep_if, REP_ETH);
	}
}

static void mlx5e_rep_unregister_vf_vports(struct mlx5e_priv *priv)
{
	struct mlx5_core_dev *mdev = priv->mdev;
	struct mlx5_eswitch *esw = mdev->priv.eswitch;
	int total_vfs = MLX5_TOTAL_VPORTS(mdev);
	int vport;

	for (vport = 1; vport < total_vfs; vport++)
		mlx5_eswitch_unregister_vport_rep(esw, vport, REP_ETH);
}

void mlx5e_register_vport_reps(struct mlx5e_priv *priv)
{
	struct mlx5_core_dev *mdev = priv->mdev;
	struct mlx5_eswitch *esw   = mdev->priv.eswitch;
	struct mlx5_eswitch_rep_if rep_if;
	struct mlx5e_rep_priv *rpriv;

	rpriv = priv->ppriv;
	rpriv->netdev = priv->netdev;

	rep_if.load = mlx5e_nic_rep_load;
	rep_if.unload = mlx5e_nic_rep_unload;
	rep_if.priv = rpriv;
	INIT_LIST_HEAD(&rpriv->vport_sqs_list);
	mlx5_eswitch_register_vport_rep(esw, 0, &rep_if, REP_ETH); /* UPLINK PF vport*/

	mlx5e_rep_register_vf_vports(priv); /* VFs vports */
}

void mlx5e_unregister_vport_reps(struct mlx5e_priv *priv)
{
	struct mlx5_core_dev *mdev = priv->mdev;
	struct mlx5_eswitch *esw   = mdev->priv.eswitch;

	mlx5e_rep_unregister_vf_vports(priv); /* VFs vports */
	mlx5_eswitch_unregister_vport_rep(esw, 0, REP_ETH); /* UPLINK PF*/
}

void *mlx5e_alloc_nic_rep_priv(struct mlx5_core_dev *mdev)
{
	struct mlx5_eswitch *esw = mdev->priv.eswitch;
	struct mlx5e_rep_priv *rpriv;

	rpriv = kzalloc(sizeof(*rpriv), GFP_KERNEL);
	if (!rpriv)
		return NULL;

	rpriv->rep = &esw->offloads.vport_reps[0];
	return rpriv;
}<|MERGE_RESOLUTION|>--- conflicted
+++ resolved
@@ -719,12 +719,6 @@
 mlx5e_rep_setup_tc_cls_flower(struct mlx5e_priv *priv,
 			      struct tc_cls_flower_offload *cls_flower)
 {
-<<<<<<< HEAD
-	if (cls_flower->common.chain_index)
-		return -EOPNOTSUPP;
-
-=======
->>>>>>> 661e50bc
 	switch (cls_flower->command) {
 	case TC_CLSFLOWER_REPLACE:
 		return mlx5e_configure_flower(priv, cls_flower);
@@ -742,11 +736,7 @@
 {
 	struct mlx5e_priv *priv = cb_priv;
 
-<<<<<<< HEAD
-	if (!tc_can_offload(priv->netdev))
-=======
 	if (!tc_cls_can_offload_and_chain0(priv->netdev, type_data))
->>>>>>> 661e50bc
 		return -EOPNOTSUPP;
 
 	switch (type) {
@@ -1112,12 +1102,8 @@
 		goto err_detach_netdev;
 	}
 
-<<<<<<< HEAD
-	upriv = netdev_priv(mlx5_eswitch_get_uplink_netdev(esw));
-=======
 	uplink_rpriv = mlx5_eswitch_get_uplink_priv(dev->priv.eswitch, REP_ETH);
 	upriv = netdev_priv(uplink_rpriv->netdev);
->>>>>>> 661e50bc
 	err = tc_setup_cb_egdev_register(netdev, mlx5e_setup_tc_block_cb,
 					 upriv);
 	if (err)
@@ -1158,15 +1144,10 @@
 	void *ppriv = priv->ppriv;
 	struct mlx5e_priv *upriv;
 
-<<<<<<< HEAD
-	unregister_netdev(rep->netdev);
-	upriv = netdev_priv(mlx5_eswitch_get_uplink_netdev(esw));
-=======
 	unregister_netdev(netdev);
 	uplink_rpriv = mlx5_eswitch_get_uplink_priv(priv->mdev->priv.eswitch,
 						    REP_ETH);
 	upriv = netdev_priv(uplink_rpriv->netdev);
->>>>>>> 661e50bc
 	tc_setup_cb_egdev_unregister(netdev, mlx5e_setup_tc_block_cb,
 				     upriv);
 	mlx5e_rep_neigh_cleanup(rpriv);
