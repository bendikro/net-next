/*
 * 	NET3	Protocol independent device support routines.
 *
 *		This program is free software; you can redistribute it and/or
 *		modify it under the terms of the GNU General Public License
 *		as published by the Free Software Foundation; either version
 *		2 of the License, or (at your option) any later version.
 *
 *	Derived from the non IP parts of dev.c 1.0.19
 * 		Authors:	Ross Biro
 *				Fred N. van Kempen, <waltje@uWalt.NL.Mugnet.ORG>
 *				Mark Evans, <evansmp@uhura.aston.ac.uk>
 *
 *	Additional Authors:
 *		Florian la Roche <rzsfl@rz.uni-sb.de>
 *		Alan Cox <gw4pts@gw4pts.ampr.org>
 *		David Hinds <dahinds@users.sourceforge.net>
 *		Alexey Kuznetsov <kuznet@ms2.inr.ac.ru>
 *		Adam Sulmicki <adam@cfar.umd.edu>
 *              Pekka Riikonen <priikone@poesidon.pspt.fi>
 *
 *	Changes:
 *              D.J. Barrow     :       Fixed bug where dev->refcnt gets set
 *              			to 2 if register_netdev gets called
 *              			before net_dev_init & also removed a
 *              			few lines of code in the process.
 *		Alan Cox	:	device private ioctl copies fields back.
 *		Alan Cox	:	Transmit queue code does relevant
 *					stunts to keep the queue safe.
 *		Alan Cox	:	Fixed double lock.
 *		Alan Cox	:	Fixed promisc NULL pointer trap
 *		????????	:	Support the full private ioctl range
 *		Alan Cox	:	Moved ioctl permission check into
 *					drivers
 *		Tim Kordas	:	SIOCADDMULTI/SIOCDELMULTI
 *		Alan Cox	:	100 backlog just doesn't cut it when
 *					you start doing multicast video 8)
 *		Alan Cox	:	Rewrote net_bh and list manager.
 *		Alan Cox	: 	Fix ETH_P_ALL echoback lengths.
 *		Alan Cox	:	Took out transmit every packet pass
 *					Saved a few bytes in the ioctl handler
 *		Alan Cox	:	Network driver sets packet type before
 *					calling netif_rx. Saves a function
 *					call a packet.
 *		Alan Cox	:	Hashed net_bh()
 *		Richard Kooijman:	Timestamp fixes.
 *		Alan Cox	:	Wrong field in SIOCGIFDSTADDR
 *		Alan Cox	:	Device lock protection.
 *		Alan Cox	: 	Fixed nasty side effect of device close
 *					changes.
 *		Rudi Cilibrasi	:	Pass the right thing to
 *					set_mac_address()
 *		Dave Miller	:	32bit quantity for the device lock to
 *					make it work out on a Sparc.
 *		Bjorn Ekwall	:	Added KERNELD hack.
 *		Alan Cox	:	Cleaned up the backlog initialise.
 *		Craig Metz	:	SIOCGIFCONF fix if space for under
 *					1 device.
 *	    Thomas Bogendoerfer :	Return ENODEV for dev_open, if there
 *					is no device open function.
 *		Andi Kleen	:	Fix error reporting for SIOCGIFCONF
 *	    Michael Chastain	:	Fix signed/unsigned for SIOCGIFCONF
 *		Cyrus Durgin	:	Cleaned for KMOD
 *		Adam Sulmicki   :	Bug Fix : Network Device Unload
 *					A network device unload needs to purge
 *					the backlog queue.
 *	Paul Rusty Russell	:	SIOCSIFNAME
 *              Pekka Riikonen  :	Netdev boot-time settings code
 *              Andrew Morton   :       Make unregister_netdevice wait
 *              			indefinitely on dev->refcnt
 * 		J Hadi Salim	:	- Backlog queue sampling
 *				        - netif_rx() feedback
 */

#include <asm/uaccess.h>
#include <linux/bitops.h>
#include <linux/capability.h>
#include <linux/cpu.h>
#include <linux/types.h>
#include <linux/kernel.h>
#include <linux/hash.h>
#include <linux/slab.h>
#include <linux/sched.h>
#include <linux/mutex.h>
#include <linux/string.h>
#include <linux/mm.h>
#include <linux/socket.h>
#include <linux/sockios.h>
#include <linux/errno.h>
#include <linux/interrupt.h>
#include <linux/if_ether.h>
#include <linux/netdevice.h>
#include <linux/etherdevice.h>
#include <linux/ethtool.h>
#include <linux/notifier.h>
#include <linux/skbuff.h>
#include <net/net_namespace.h>
#include <net/sock.h>
#include <linux/rtnetlink.h>
#include <linux/stat.h>
#include <net/dst.h>
#include <net/pkt_sched.h>
#include <net/checksum.h>
#include <net/xfrm.h>
#include <linux/highmem.h>
#include <linux/init.h>
#include <linux/module.h>
#include <linux/netpoll.h>
#include <linux/rcupdate.h>
#include <linux/delay.h>
#include <net/iw_handler.h>
#include <asm/current.h>
#include <linux/audit.h>
#include <linux/dmaengine.h>
#include <linux/err.h>
#include <linux/ctype.h>
#include <linux/if_arp.h>
#include <linux/if_vlan.h>
#include <linux/ip.h>
#include <net/ip.h>
#include <net/mpls.h>
#include <linux/ipv6.h>
#include <linux/in.h>
#include <linux/jhash.h>
#include <linux/random.h>
#include <trace/events/napi.h>
#include <trace/events/net.h>
#include <trace/events/skb.h>
#include <linux/pci.h>
#include <linux/inetdevice.h>
#include <linux/cpu_rmap.h>
#include <linux/static_key.h>
#include <linux/hashtable.h>
#include <linux/vmalloc.h>
#include <linux/if_macvlan.h>
#include <linux/errqueue.h>
#include <linux/hrtimer.h>

#include "net-sysfs.h"

/* Instead of increasing this, you should create a hash table. */
#define MAX_GRO_SKBS 8

/* This should be increased if a protocol with a bigger head is added. */
#define GRO_MAX_HEAD (MAX_HEADER + 128)

static DEFINE_SPINLOCK(ptype_lock);
static DEFINE_SPINLOCK(offload_lock);
struct list_head ptype_base[PTYPE_HASH_SIZE] __read_mostly;
struct list_head ptype_all __read_mostly;	/* Taps */
static struct list_head offload_base __read_mostly;

static int netif_rx_internal(struct sk_buff *skb);
static int call_netdevice_notifiers_info(unsigned long val,
					 struct net_device *dev,
					 struct netdev_notifier_info *info);

/*
 * The @dev_base_head list is protected by @dev_base_lock and the rtnl
 * semaphore.
 *
 * Pure readers hold dev_base_lock for reading, or rcu_read_lock()
 *
 * Writers must hold the rtnl semaphore while they loop through the
 * dev_base_head list, and hold dev_base_lock for writing when they do the
 * actual updates.  This allows pure readers to access the list even
 * while a writer is preparing to update it.
 *
 * To put it another way, dev_base_lock is held for writing only to
 * protect against pure readers; the rtnl semaphore provides the
 * protection against other writers.
 *
 * See, for example usages, register_netdevice() and
 * unregister_netdevice(), which must be called with the rtnl
 * semaphore held.
 */
DEFINE_RWLOCK(dev_base_lock);
EXPORT_SYMBOL(dev_base_lock);

/* protects napi_hash addition/deletion and napi_gen_id */
static DEFINE_SPINLOCK(napi_hash_lock);

static unsigned int napi_gen_id;
static DEFINE_HASHTABLE(napi_hash, 8);

static seqcount_t devnet_rename_seq;

static inline void dev_base_seq_inc(struct net *net)
{
	while (++net->dev_base_seq == 0);
}

static inline struct hlist_head *dev_name_hash(struct net *net, const char *name)
{
	unsigned int hash = full_name_hash(name, strnlen(name, IFNAMSIZ));

	return &net->dev_name_head[hash_32(hash, NETDEV_HASHBITS)];
}

static inline struct hlist_head *dev_index_hash(struct net *net, int ifindex)
{
	return &net->dev_index_head[ifindex & (NETDEV_HASHENTRIES - 1)];
}

static inline void rps_lock(struct softnet_data *sd)
{
#ifdef CONFIG_RPS
	spin_lock(&sd->input_pkt_queue.lock);
#endif
}

static inline void rps_unlock(struct softnet_data *sd)
{
#ifdef CONFIG_RPS
	spin_unlock(&sd->input_pkt_queue.lock);
#endif
}

/* Device list insertion */
static void list_netdevice(struct net_device *dev)
{
	struct net *net = dev_net(dev);

	ASSERT_RTNL();

	write_lock_bh(&dev_base_lock);
	list_add_tail_rcu(&dev->dev_list, &net->dev_base_head);
	hlist_add_head_rcu(&dev->name_hlist, dev_name_hash(net, dev->name));
	hlist_add_head_rcu(&dev->index_hlist,
			   dev_index_hash(net, dev->ifindex));
	write_unlock_bh(&dev_base_lock);

	dev_base_seq_inc(net);
}

/* Device list removal
 * caller must respect a RCU grace period before freeing/reusing dev
 */
static void unlist_netdevice(struct net_device *dev)
{
	ASSERT_RTNL();

	/* Unlink dev from the device chain */
	write_lock_bh(&dev_base_lock);
	list_del_rcu(&dev->dev_list);
	hlist_del_rcu(&dev->name_hlist);
	hlist_del_rcu(&dev->index_hlist);
	write_unlock_bh(&dev_base_lock);

	dev_base_seq_inc(dev_net(dev));
}

/*
 *	Our notifier list
 */

static RAW_NOTIFIER_HEAD(netdev_chain);

/*
 *	Device drivers call our routines to queue packets here. We empty the
 *	queue in the local softnet handler.
 */

DEFINE_PER_CPU_ALIGNED(struct softnet_data, softnet_data);
EXPORT_PER_CPU_SYMBOL(softnet_data);

#ifdef CONFIG_LOCKDEP
/*
 * register_netdevice() inits txq->_xmit_lock and sets lockdep class
 * according to dev->type
 */
static const unsigned short netdev_lock_type[] =
	{ARPHRD_NETROM, ARPHRD_ETHER, ARPHRD_EETHER, ARPHRD_AX25,
	 ARPHRD_PRONET, ARPHRD_CHAOS, ARPHRD_IEEE802, ARPHRD_ARCNET,
	 ARPHRD_APPLETLK, ARPHRD_DLCI, ARPHRD_ATM, ARPHRD_METRICOM,
	 ARPHRD_IEEE1394, ARPHRD_EUI64, ARPHRD_INFINIBAND, ARPHRD_SLIP,
	 ARPHRD_CSLIP, ARPHRD_SLIP6, ARPHRD_CSLIP6, ARPHRD_RSRVD,
	 ARPHRD_ADAPT, ARPHRD_ROSE, ARPHRD_X25, ARPHRD_HWX25,
	 ARPHRD_PPP, ARPHRD_CISCO, ARPHRD_LAPB, ARPHRD_DDCMP,
	 ARPHRD_RAWHDLC, ARPHRD_TUNNEL, ARPHRD_TUNNEL6, ARPHRD_FRAD,
	 ARPHRD_SKIP, ARPHRD_LOOPBACK, ARPHRD_LOCALTLK, ARPHRD_FDDI,
	 ARPHRD_BIF, ARPHRD_SIT, ARPHRD_IPDDP, ARPHRD_IPGRE,
	 ARPHRD_PIMREG, ARPHRD_HIPPI, ARPHRD_ASH, ARPHRD_ECONET,
	 ARPHRD_IRDA, ARPHRD_FCPP, ARPHRD_FCAL, ARPHRD_FCPL,
	 ARPHRD_FCFABRIC, ARPHRD_IEEE80211, ARPHRD_IEEE80211_PRISM,
	 ARPHRD_IEEE80211_RADIOTAP, ARPHRD_PHONET, ARPHRD_PHONET_PIPE,
	 ARPHRD_IEEE802154, ARPHRD_VOID, ARPHRD_NONE};

static const char *const netdev_lock_name[] =
	{"_xmit_NETROM", "_xmit_ETHER", "_xmit_EETHER", "_xmit_AX25",
	 "_xmit_PRONET", "_xmit_CHAOS", "_xmit_IEEE802", "_xmit_ARCNET",
	 "_xmit_APPLETLK", "_xmit_DLCI", "_xmit_ATM", "_xmit_METRICOM",
	 "_xmit_IEEE1394", "_xmit_EUI64", "_xmit_INFINIBAND", "_xmit_SLIP",
	 "_xmit_CSLIP", "_xmit_SLIP6", "_xmit_CSLIP6", "_xmit_RSRVD",
	 "_xmit_ADAPT", "_xmit_ROSE", "_xmit_X25", "_xmit_HWX25",
	 "_xmit_PPP", "_xmit_CISCO", "_xmit_LAPB", "_xmit_DDCMP",
	 "_xmit_RAWHDLC", "_xmit_TUNNEL", "_xmit_TUNNEL6", "_xmit_FRAD",
	 "_xmit_SKIP", "_xmit_LOOPBACK", "_xmit_LOCALTLK", "_xmit_FDDI",
	 "_xmit_BIF", "_xmit_SIT", "_xmit_IPDDP", "_xmit_IPGRE",
	 "_xmit_PIMREG", "_xmit_HIPPI", "_xmit_ASH", "_xmit_ECONET",
	 "_xmit_IRDA", "_xmit_FCPP", "_xmit_FCAL", "_xmit_FCPL",
	 "_xmit_FCFABRIC", "_xmit_IEEE80211", "_xmit_IEEE80211_PRISM",
	 "_xmit_IEEE80211_RADIOTAP", "_xmit_PHONET", "_xmit_PHONET_PIPE",
	 "_xmit_IEEE802154", "_xmit_VOID", "_xmit_NONE"};

static struct lock_class_key netdev_xmit_lock_key[ARRAY_SIZE(netdev_lock_type)];
static struct lock_class_key netdev_addr_lock_key[ARRAY_SIZE(netdev_lock_type)];

static inline unsigned short netdev_lock_pos(unsigned short dev_type)
{
	int i;

	for (i = 0; i < ARRAY_SIZE(netdev_lock_type); i++)
		if (netdev_lock_type[i] == dev_type)
			return i;
	/* the last key is used by default */
	return ARRAY_SIZE(netdev_lock_type) - 1;
}

static inline void netdev_set_xmit_lockdep_class(spinlock_t *lock,
						 unsigned short dev_type)
{
	int i;

	i = netdev_lock_pos(dev_type);
	lockdep_set_class_and_name(lock, &netdev_xmit_lock_key[i],
				   netdev_lock_name[i]);
}

static inline void netdev_set_addr_lockdep_class(struct net_device *dev)
{
	int i;

	i = netdev_lock_pos(dev->type);
	lockdep_set_class_and_name(&dev->addr_list_lock,
				   &netdev_addr_lock_key[i],
				   netdev_lock_name[i]);
}
#else
static inline void netdev_set_xmit_lockdep_class(spinlock_t *lock,
						 unsigned short dev_type)
{
}
static inline void netdev_set_addr_lockdep_class(struct net_device *dev)
{
}
#endif

/*******************************************************************************

		Protocol management and registration routines

*******************************************************************************/

/*
 *	Add a protocol ID to the list. Now that the input handler is
 *	smarter we can dispense with all the messy stuff that used to be
 *	here.
 *
 *	BEWARE!!! Protocol handlers, mangling input packets,
 *	MUST BE last in hash buckets and checking protocol handlers
 *	MUST start from promiscuous ptype_all chain in net_bh.
 *	It is true now, do not change it.
 *	Explanation follows: if protocol handler, mangling packet, will
 *	be the first on list, it is not able to sense, that packet
 *	is cloned and should be copied-on-write, so that it will
 *	change it and subsequent readers will get broken packet.
 *							--ANK (980803)
 */

static inline struct list_head *ptype_head(const struct packet_type *pt)
{
	if (pt->type == htons(ETH_P_ALL))
		return pt->dev ? &pt->dev->ptype_all : &ptype_all;
	else
		return pt->dev ? &pt->dev->ptype_specific :
				 &ptype_base[ntohs(pt->type) & PTYPE_HASH_MASK];
}

/**
 *	dev_add_pack - add packet handler
 *	@pt: packet type declaration
 *
 *	Add a protocol handler to the networking stack. The passed &packet_type
 *	is linked into kernel lists and may not be freed until it has been
 *	removed from the kernel lists.
 *
 *	This call does not sleep therefore it can not
 *	guarantee all CPU's that are in middle of receiving packets
 *	will see the new packet type (until the next received packet).
 */

void dev_add_pack(struct packet_type *pt)
{
	struct list_head *head = ptype_head(pt);

	spin_lock(&ptype_lock);
	list_add_rcu(&pt->list, head);
	spin_unlock(&ptype_lock);
}
EXPORT_SYMBOL(dev_add_pack);

/**
 *	__dev_remove_pack	 - remove packet handler
 *	@pt: packet type declaration
 *
 *	Remove a protocol handler that was previously added to the kernel
 *	protocol handlers by dev_add_pack(). The passed &packet_type is removed
 *	from the kernel lists and can be freed or reused once this function
 *	returns.
 *
 *      The packet type might still be in use by receivers
 *	and must not be freed until after all the CPU's have gone
 *	through a quiescent state.
 */
void __dev_remove_pack(struct packet_type *pt)
{
	struct list_head *head = ptype_head(pt);
	struct packet_type *pt1;

	spin_lock(&ptype_lock);

	list_for_each_entry(pt1, head, list) {
		if (pt == pt1) {
			list_del_rcu(&pt->list);
			goto out;
		}
	}

	pr_warn("dev_remove_pack: %p not found\n", pt);
out:
	spin_unlock(&ptype_lock);
}
EXPORT_SYMBOL(__dev_remove_pack);

/**
 *	dev_remove_pack	 - remove packet handler
 *	@pt: packet type declaration
 *
 *	Remove a protocol handler that was previously added to the kernel
 *	protocol handlers by dev_add_pack(). The passed &packet_type is removed
 *	from the kernel lists and can be freed or reused once this function
 *	returns.
 *
 *	This call sleeps to guarantee that no CPU is looking at the packet
 *	type after return.
 */
void dev_remove_pack(struct packet_type *pt)
{
	__dev_remove_pack(pt);

	synchronize_net();
}
EXPORT_SYMBOL(dev_remove_pack);


/**
 *	dev_add_offload - register offload handlers
 *	@po: protocol offload declaration
 *
 *	Add protocol offload handlers to the networking stack. The passed
 *	&proto_offload is linked into kernel lists and may not be freed until
 *	it has been removed from the kernel lists.
 *
 *	This call does not sleep therefore it can not
 *	guarantee all CPU's that are in middle of receiving packets
 *	will see the new offload handlers (until the next received packet).
 */
void dev_add_offload(struct packet_offload *po)
{
	struct list_head *head = &offload_base;

	spin_lock(&offload_lock);
	list_add_rcu(&po->list, head);
	spin_unlock(&offload_lock);
}
EXPORT_SYMBOL(dev_add_offload);

/**
 *	__dev_remove_offload	 - remove offload handler
 *	@po: packet offload declaration
 *
 *	Remove a protocol offload handler that was previously added to the
 *	kernel offload handlers by dev_add_offload(). The passed &offload_type
 *	is removed from the kernel lists and can be freed or reused once this
 *	function returns.
 *
 *      The packet type might still be in use by receivers
 *	and must not be freed until after all the CPU's have gone
 *	through a quiescent state.
 */
static void __dev_remove_offload(struct packet_offload *po)
{
	struct list_head *head = &offload_base;
	struct packet_offload *po1;

	spin_lock(&offload_lock);

	list_for_each_entry(po1, head, list) {
		if (po == po1) {
			list_del_rcu(&po->list);
			goto out;
		}
	}

	pr_warn("dev_remove_offload: %p not found\n", po);
out:
	spin_unlock(&offload_lock);
}

/**
 *	dev_remove_offload	 - remove packet offload handler
 *	@po: packet offload declaration
 *
 *	Remove a packet offload handler that was previously added to the kernel
 *	offload handlers by dev_add_offload(). The passed &offload_type is
 *	removed from the kernel lists and can be freed or reused once this
 *	function returns.
 *
 *	This call sleeps to guarantee that no CPU is looking at the packet
 *	type after return.
 */
void dev_remove_offload(struct packet_offload *po)
{
	__dev_remove_offload(po);

	synchronize_net();
}
EXPORT_SYMBOL(dev_remove_offload);

/******************************************************************************

		      Device Boot-time Settings Routines

*******************************************************************************/

/* Boot time configuration table */
static struct netdev_boot_setup dev_boot_setup[NETDEV_BOOT_SETUP_MAX];

/**
 *	netdev_boot_setup_add	- add new setup entry
 *	@name: name of the device
 *	@map: configured settings for the device
 *
 *	Adds new setup entry to the dev_boot_setup list.  The function
 *	returns 0 on error and 1 on success.  This is a generic routine to
 *	all netdevices.
 */
static int netdev_boot_setup_add(char *name, struct ifmap *map)
{
	struct netdev_boot_setup *s;
	int i;

	s = dev_boot_setup;
	for (i = 0; i < NETDEV_BOOT_SETUP_MAX; i++) {
		if (s[i].name[0] == '\0' || s[i].name[0] == ' ') {
			memset(s[i].name, 0, sizeof(s[i].name));
			strlcpy(s[i].name, name, IFNAMSIZ);
			memcpy(&s[i].map, map, sizeof(s[i].map));
			break;
		}
	}

	return i >= NETDEV_BOOT_SETUP_MAX ? 0 : 1;
}

/**
 *	netdev_boot_setup_check	- check boot time settings
 *	@dev: the netdevice
 *
 * 	Check boot time settings for the device.
 *	The found settings are set for the device to be used
 *	later in the device probing.
 *	Returns 0 if no settings found, 1 if they are.
 */
int netdev_boot_setup_check(struct net_device *dev)
{
	struct netdev_boot_setup *s = dev_boot_setup;
	int i;

	for (i = 0; i < NETDEV_BOOT_SETUP_MAX; i++) {
		if (s[i].name[0] != '\0' && s[i].name[0] != ' ' &&
		    !strcmp(dev->name, s[i].name)) {
			dev->irq 	= s[i].map.irq;
			dev->base_addr 	= s[i].map.base_addr;
			dev->mem_start 	= s[i].map.mem_start;
			dev->mem_end 	= s[i].map.mem_end;
			return 1;
		}
	}
	return 0;
}
EXPORT_SYMBOL(netdev_boot_setup_check);


/**
 *	netdev_boot_base	- get address from boot time settings
 *	@prefix: prefix for network device
 *	@unit: id for network device
 *
 * 	Check boot time settings for the base address of device.
 *	The found settings are set for the device to be used
 *	later in the device probing.
 *	Returns 0 if no settings found.
 */
unsigned long netdev_boot_base(const char *prefix, int unit)
{
	const struct netdev_boot_setup *s = dev_boot_setup;
	char name[IFNAMSIZ];
	int i;

	sprintf(name, "%s%d", prefix, unit);

	/*
	 * If device already registered then return base of 1
	 * to indicate not to probe for this interface
	 */
	if (__dev_get_by_name(&init_net, name))
		return 1;

	for (i = 0; i < NETDEV_BOOT_SETUP_MAX; i++)
		if (!strcmp(name, s[i].name))
			return s[i].map.base_addr;
	return 0;
}

/*
 * Saves at boot time configured settings for any netdevice.
 */
int __init netdev_boot_setup(char *str)
{
	int ints[5];
	struct ifmap map;

	str = get_options(str, ARRAY_SIZE(ints), ints);
	if (!str || !*str)
		return 0;

	/* Save settings */
	memset(&map, 0, sizeof(map));
	if (ints[0] > 0)
		map.irq = ints[1];
	if (ints[0] > 1)
		map.base_addr = ints[2];
	if (ints[0] > 2)
		map.mem_start = ints[3];
	if (ints[0] > 3)
		map.mem_end = ints[4];

	/* Add new entry to the list */
	return netdev_boot_setup_add(str, &map);
}

__setup("netdev=", netdev_boot_setup);

/*******************************************************************************

			    Device Interface Subroutines

*******************************************************************************/

/**
 *	__dev_get_by_name	- find a device by its name
 *	@net: the applicable net namespace
 *	@name: name to find
 *
 *	Find an interface by name. Must be called under RTNL semaphore
 *	or @dev_base_lock. If the name is found a pointer to the device
 *	is returned. If the name is not found then %NULL is returned. The
 *	reference counters are not incremented so the caller must be
 *	careful with locks.
 */

struct net_device *__dev_get_by_name(struct net *net, const char *name)
{
	struct net_device *dev;
	struct hlist_head *head = dev_name_hash(net, name);

	hlist_for_each_entry(dev, head, name_hlist)
		if (!strncmp(dev->name, name, IFNAMSIZ))
			return dev;

	return NULL;
}
EXPORT_SYMBOL(__dev_get_by_name);

/**
 *	dev_get_by_name_rcu	- find a device by its name
 *	@net: the applicable net namespace
 *	@name: name to find
 *
 *	Find an interface by name.
 *	If the name is found a pointer to the device is returned.
 * 	If the name is not found then %NULL is returned.
 *	The reference counters are not incremented so the caller must be
 *	careful with locks. The caller must hold RCU lock.
 */

struct net_device *dev_get_by_name_rcu(struct net *net, const char *name)
{
	struct net_device *dev;
	struct hlist_head *head = dev_name_hash(net, name);

	hlist_for_each_entry_rcu(dev, head, name_hlist)
		if (!strncmp(dev->name, name, IFNAMSIZ))
			return dev;

	return NULL;
}
EXPORT_SYMBOL(dev_get_by_name_rcu);

/**
 *	dev_get_by_name		- find a device by its name
 *	@net: the applicable net namespace
 *	@name: name to find
 *
 *	Find an interface by name. This can be called from any
 *	context and does its own locking. The returned handle has
 *	the usage count incremented and the caller must use dev_put() to
 *	release it when it is no longer needed. %NULL is returned if no
 *	matching device is found.
 */

struct net_device *dev_get_by_name(struct net *net, const char *name)
{
	struct net_device *dev;

	rcu_read_lock();
	dev = dev_get_by_name_rcu(net, name);
	if (dev)
		dev_hold(dev);
	rcu_read_unlock();
	return dev;
}
EXPORT_SYMBOL(dev_get_by_name);

/**
 *	__dev_get_by_index - find a device by its ifindex
 *	@net: the applicable net namespace
 *	@ifindex: index of device
 *
 *	Search for an interface by index. Returns %NULL if the device
 *	is not found or a pointer to the device. The device has not
 *	had its reference counter increased so the caller must be careful
 *	about locking. The caller must hold either the RTNL semaphore
 *	or @dev_base_lock.
 */

struct net_device *__dev_get_by_index(struct net *net, int ifindex)
{
	struct net_device *dev;
	struct hlist_head *head = dev_index_hash(net, ifindex);

	hlist_for_each_entry(dev, head, index_hlist)
		if (dev->ifindex == ifindex)
			return dev;

	return NULL;
}
EXPORT_SYMBOL(__dev_get_by_index);

/**
 *	dev_get_by_index_rcu - find a device by its ifindex
 *	@net: the applicable net namespace
 *	@ifindex: index of device
 *
 *	Search for an interface by index. Returns %NULL if the device
 *	is not found or a pointer to the device. The device has not
 *	had its reference counter increased so the caller must be careful
 *	about locking. The caller must hold RCU lock.
 */

struct net_device *dev_get_by_index_rcu(struct net *net, int ifindex)
{
	struct net_device *dev;
	struct hlist_head *head = dev_index_hash(net, ifindex);

	hlist_for_each_entry_rcu(dev, head, index_hlist)
		if (dev->ifindex == ifindex)
			return dev;

	return NULL;
}
EXPORT_SYMBOL(dev_get_by_index_rcu);


/**
 *	dev_get_by_index - find a device by its ifindex
 *	@net: the applicable net namespace
 *	@ifindex: index of device
 *
 *	Search for an interface by index. Returns NULL if the device
 *	is not found or a pointer to the device. The device returned has
 *	had a reference added and the pointer is safe until the user calls
 *	dev_put to indicate they have finished with it.
 */

struct net_device *dev_get_by_index(struct net *net, int ifindex)
{
	struct net_device *dev;

	rcu_read_lock();
	dev = dev_get_by_index_rcu(net, ifindex);
	if (dev)
		dev_hold(dev);
	rcu_read_unlock();
	return dev;
}
EXPORT_SYMBOL(dev_get_by_index);

/**
 *	netdev_get_name - get a netdevice name, knowing its ifindex.
 *	@net: network namespace
 *	@name: a pointer to the buffer where the name will be stored.
 *	@ifindex: the ifindex of the interface to get the name from.
 *
 *	The use of raw_seqcount_begin() and cond_resched() before
 *	retrying is required as we want to give the writers a chance
 *	to complete when CONFIG_PREEMPT is not set.
 */
int netdev_get_name(struct net *net, char *name, int ifindex)
{
	struct net_device *dev;
	unsigned int seq;

retry:
	seq = raw_seqcount_begin(&devnet_rename_seq);
	rcu_read_lock();
	dev = dev_get_by_index_rcu(net, ifindex);
	if (!dev) {
		rcu_read_unlock();
		return -ENODEV;
	}

	strcpy(name, dev->name);
	rcu_read_unlock();
	if (read_seqcount_retry(&devnet_rename_seq, seq)) {
		cond_resched();
		goto retry;
	}

	return 0;
}

/**
 *	dev_getbyhwaddr_rcu - find a device by its hardware address
 *	@net: the applicable net namespace
 *	@type: media type of device
 *	@ha: hardware address
 *
 *	Search for an interface by MAC address. Returns NULL if the device
 *	is not found or a pointer to the device.
 *	The caller must hold RCU or RTNL.
 *	The returned device has not had its ref count increased
 *	and the caller must therefore be careful about locking
 *
 */

struct net_device *dev_getbyhwaddr_rcu(struct net *net, unsigned short type,
				       const char *ha)
{
	struct net_device *dev;

	for_each_netdev_rcu(net, dev)
		if (dev->type == type &&
		    !memcmp(dev->dev_addr, ha, dev->addr_len))
			return dev;

	return NULL;
}
EXPORT_SYMBOL(dev_getbyhwaddr_rcu);

struct net_device *__dev_getfirstbyhwtype(struct net *net, unsigned short type)
{
	struct net_device *dev;

	ASSERT_RTNL();
	for_each_netdev(net, dev)
		if (dev->type == type)
			return dev;

	return NULL;
}
EXPORT_SYMBOL(__dev_getfirstbyhwtype);

struct net_device *dev_getfirstbyhwtype(struct net *net, unsigned short type)
{
	struct net_device *dev, *ret = NULL;

	rcu_read_lock();
	for_each_netdev_rcu(net, dev)
		if (dev->type == type) {
			dev_hold(dev);
			ret = dev;
			break;
		}
	rcu_read_unlock();
	return ret;
}
EXPORT_SYMBOL(dev_getfirstbyhwtype);

/**
 *	__dev_get_by_flags - find any device with given flags
 *	@net: the applicable net namespace
 *	@if_flags: IFF_* values
 *	@mask: bitmask of bits in if_flags to check
 *
 *	Search for any interface with the given flags. Returns NULL if a device
 *	is not found or a pointer to the device. Must be called inside
 *	rtnl_lock(), and result refcount is unchanged.
 */

struct net_device *__dev_get_by_flags(struct net *net, unsigned short if_flags,
				      unsigned short mask)
{
	struct net_device *dev, *ret;

	ASSERT_RTNL();

	ret = NULL;
	for_each_netdev(net, dev) {
		if (((dev->flags ^ if_flags) & mask) == 0) {
			ret = dev;
			break;
		}
	}
	return ret;
}
EXPORT_SYMBOL(__dev_get_by_flags);

/**
 *	dev_valid_name - check if name is okay for network device
 *	@name: name string
 *
 *	Network device names need to be valid file names to
 *	to allow sysfs to work.  We also disallow any kind of
 *	whitespace.
 */
bool dev_valid_name(const char *name)
{
	if (*name == '\0')
		return false;
	if (strlen(name) >= IFNAMSIZ)
		return false;
	if (!strcmp(name, ".") || !strcmp(name, ".."))
		return false;

	while (*name) {
		if (*name == '/' || isspace(*name))
			return false;
		name++;
	}
	return true;
}
EXPORT_SYMBOL(dev_valid_name);

/**
 *	__dev_alloc_name - allocate a name for a device
 *	@net: network namespace to allocate the device name in
 *	@name: name format string
 *	@buf:  scratch buffer and result name string
 *
 *	Passed a format string - eg "lt%d" it will try and find a suitable
 *	id. It scans list of devices to build up a free map, then chooses
 *	the first empty slot. The caller must hold the dev_base or rtnl lock
 *	while allocating the name and adding the device in order to avoid
 *	duplicates.
 *	Limited to bits_per_byte * page size devices (ie 32K on most platforms).
 *	Returns the number of the unit assigned or a negative errno code.
 */

static int __dev_alloc_name(struct net *net, const char *name, char *buf)
{
	int i = 0;
	const char *p;
	const int max_netdevices = 8*PAGE_SIZE;
	unsigned long *inuse;
	struct net_device *d;

	p = strnchr(name, IFNAMSIZ-1, '%');
	if (p) {
		/*
		 * Verify the string as this thing may have come from
		 * the user.  There must be either one "%d" and no other "%"
		 * characters.
		 */
		if (p[1] != 'd' || strchr(p + 2, '%'))
			return -EINVAL;

		/* Use one page as a bit array of possible slots */
		inuse = (unsigned long *) get_zeroed_page(GFP_ATOMIC);
		if (!inuse)
			return -ENOMEM;

		for_each_netdev(net, d) {
			if (!sscanf(d->name, name, &i))
				continue;
			if (i < 0 || i >= max_netdevices)
				continue;

			/*  avoid cases where sscanf is not exact inverse of printf */
			snprintf(buf, IFNAMSIZ, name, i);
			if (!strncmp(buf, d->name, IFNAMSIZ))
				set_bit(i, inuse);
		}

		i = find_first_zero_bit(inuse, max_netdevices);
		free_page((unsigned long) inuse);
	}

	if (buf != name)
		snprintf(buf, IFNAMSIZ, name, i);
	if (!__dev_get_by_name(net, buf))
		return i;

	/* It is possible to run out of possible slots
	 * when the name is long and there isn't enough space left
	 * for the digits, or if all bits are used.
	 */
	return -ENFILE;
}

/**
 *	dev_alloc_name - allocate a name for a device
 *	@dev: device
 *	@name: name format string
 *
 *	Passed a format string - eg "lt%d" it will try and find a suitable
 *	id. It scans list of devices to build up a free map, then chooses
 *	the first empty slot. The caller must hold the dev_base or rtnl lock
 *	while allocating the name and adding the device in order to avoid
 *	duplicates.
 *	Limited to bits_per_byte * page size devices (ie 32K on most platforms).
 *	Returns the number of the unit assigned or a negative errno code.
 */

int dev_alloc_name(struct net_device *dev, const char *name)
{
	char buf[IFNAMSIZ];
	struct net *net;
	int ret;

	BUG_ON(!dev_net(dev));
	net = dev_net(dev);
	ret = __dev_alloc_name(net, name, buf);
	if (ret >= 0)
		strlcpy(dev->name, buf, IFNAMSIZ);
	return ret;
}
EXPORT_SYMBOL(dev_alloc_name);

static int dev_alloc_name_ns(struct net *net,
			     struct net_device *dev,
			     const char *name)
{
	char buf[IFNAMSIZ];
	int ret;

	ret = __dev_alloc_name(net, name, buf);
	if (ret >= 0)
		strlcpy(dev->name, buf, IFNAMSIZ);
	return ret;
}

static int dev_get_valid_name(struct net *net,
			      struct net_device *dev,
			      const char *name)
{
	BUG_ON(!net);

	if (!dev_valid_name(name))
		return -EINVAL;

	if (strchr(name, '%'))
		return dev_alloc_name_ns(net, dev, name);
	else if (__dev_get_by_name(net, name))
		return -EEXIST;
	else if (dev->name != name)
		strlcpy(dev->name, name, IFNAMSIZ);

	return 0;
}

/**
 *	dev_change_name - change name of a device
 *	@dev: device
 *	@newname: name (or format string) must be at least IFNAMSIZ
 *
 *	Change name of a device, can pass format strings "eth%d".
 *	for wildcarding.
 */
int dev_change_name(struct net_device *dev, const char *newname)
{
	unsigned char old_assign_type;
	char oldname[IFNAMSIZ];
	int err = 0;
	int ret;
	struct net *net;

	ASSERT_RTNL();
	BUG_ON(!dev_net(dev));

	net = dev_net(dev);
	if (dev->flags & IFF_UP)
		return -EBUSY;

	write_seqcount_begin(&devnet_rename_seq);

	if (strncmp(newname, dev->name, IFNAMSIZ) == 0) {
		write_seqcount_end(&devnet_rename_seq);
		return 0;
	}

	memcpy(oldname, dev->name, IFNAMSIZ);

	err = dev_get_valid_name(net, dev, newname);
	if (err < 0) {
		write_seqcount_end(&devnet_rename_seq);
		return err;
	}

	if (oldname[0] && !strchr(oldname, '%'))
		netdev_info(dev, "renamed from %s\n", oldname);

	old_assign_type = dev->name_assign_type;
	dev->name_assign_type = NET_NAME_RENAMED;

rollback:
	ret = device_rename(&dev->dev, dev->name);
	if (ret) {
		memcpy(dev->name, oldname, IFNAMSIZ);
		dev->name_assign_type = old_assign_type;
		write_seqcount_end(&devnet_rename_seq);
		return ret;
	}

	write_seqcount_end(&devnet_rename_seq);

	netdev_adjacent_rename_links(dev, oldname);

	write_lock_bh(&dev_base_lock);
	hlist_del_rcu(&dev->name_hlist);
	write_unlock_bh(&dev_base_lock);

	synchronize_rcu();

	write_lock_bh(&dev_base_lock);
	hlist_add_head_rcu(&dev->name_hlist, dev_name_hash(net, dev->name));
	write_unlock_bh(&dev_base_lock);

	ret = call_netdevice_notifiers(NETDEV_CHANGENAME, dev);
	ret = notifier_to_errno(ret);

	if (ret) {
		/* err >= 0 after dev_alloc_name() or stores the first errno */
		if (err >= 0) {
			err = ret;
			write_seqcount_begin(&devnet_rename_seq);
			memcpy(dev->name, oldname, IFNAMSIZ);
			memcpy(oldname, newname, IFNAMSIZ);
			dev->name_assign_type = old_assign_type;
			old_assign_type = NET_NAME_RENAMED;
			goto rollback;
		} else {
			pr_err("%s: name change rollback failed: %d\n",
			       dev->name, ret);
		}
	}

	return err;
}

/**
 *	dev_set_alias - change ifalias of a device
 *	@dev: device
 *	@alias: name up to IFALIASZ
 *	@len: limit of bytes to copy from info
 *
 *	Set ifalias for a device,
 */
int dev_set_alias(struct net_device *dev, const char *alias, size_t len)
{
	char *new_ifalias;

	ASSERT_RTNL();

	if (len >= IFALIASZ)
		return -EINVAL;

	if (!len) {
		kfree(dev->ifalias);
		dev->ifalias = NULL;
		return 0;
	}

	new_ifalias = krealloc(dev->ifalias, len + 1, GFP_KERNEL);
	if (!new_ifalias)
		return -ENOMEM;
	dev->ifalias = new_ifalias;

	strlcpy(dev->ifalias, alias, len+1);
	return len;
}


/**
 *	netdev_features_change - device changes features
 *	@dev: device to cause notification
 *
 *	Called to indicate a device has changed features.
 */
void netdev_features_change(struct net_device *dev)
{
	call_netdevice_notifiers(NETDEV_FEAT_CHANGE, dev);
}
EXPORT_SYMBOL(netdev_features_change);

/**
 *	netdev_state_change - device changes state
 *	@dev: device to cause notification
 *
 *	Called to indicate a device has changed state. This function calls
 *	the notifier chains for netdev_chain and sends a NEWLINK message
 *	to the routing socket.
 */
void netdev_state_change(struct net_device *dev)
{
	if (dev->flags & IFF_UP) {
		struct netdev_notifier_change_info change_info;

		change_info.flags_changed = 0;
		call_netdevice_notifiers_info(NETDEV_CHANGE, dev,
					      &change_info.info);
		rtmsg_ifinfo(RTM_NEWLINK, dev, 0, GFP_KERNEL);
	}
}
EXPORT_SYMBOL(netdev_state_change);

/**
 * 	netdev_notify_peers - notify network peers about existence of @dev
 * 	@dev: network device
 *
 * Generate traffic such that interested network peers are aware of
 * @dev, such as by generating a gratuitous ARP. This may be used when
 * a device wants to inform the rest of the network about some sort of
 * reconfiguration such as a failover event or virtual machine
 * migration.
 */
void netdev_notify_peers(struct net_device *dev)
{
	rtnl_lock();
	call_netdevice_notifiers(NETDEV_NOTIFY_PEERS, dev);
	rtnl_unlock();
}
EXPORT_SYMBOL(netdev_notify_peers);

static int __dev_open(struct net_device *dev)
{
	const struct net_device_ops *ops = dev->netdev_ops;
	int ret;

	ASSERT_RTNL();

	if (!netif_device_present(dev))
		return -ENODEV;

	/* Block netpoll from trying to do any rx path servicing.
	 * If we don't do this there is a chance ndo_poll_controller
	 * or ndo_poll may be running while we open the device
	 */
	netpoll_poll_disable(dev);

	ret = call_netdevice_notifiers(NETDEV_PRE_UP, dev);
	ret = notifier_to_errno(ret);
	if (ret)
		return ret;

	set_bit(__LINK_STATE_START, &dev->state);

	if (ops->ndo_validate_addr)
		ret = ops->ndo_validate_addr(dev);

	if (!ret && ops->ndo_open)
		ret = ops->ndo_open(dev);

	netpoll_poll_enable(dev);

	if (ret)
		clear_bit(__LINK_STATE_START, &dev->state);
	else {
		dev->flags |= IFF_UP;
		dev_set_rx_mode(dev);
		dev_activate(dev);
		add_device_randomness(dev->dev_addr, dev->addr_len);
	}

	return ret;
}

/**
 *	dev_open	- prepare an interface for use.
 *	@dev:	device to open
 *
 *	Takes a device from down to up state. The device's private open
 *	function is invoked and then the multicast lists are loaded. Finally
 *	the device is moved into the up state and a %NETDEV_UP message is
 *	sent to the netdev notifier chain.
 *
 *	Calling this function on an active interface is a nop. On a failure
 *	a negative errno code is returned.
 */
int dev_open(struct net_device *dev)
{
	int ret;

	if (dev->flags & IFF_UP)
		return 0;

	ret = __dev_open(dev);
	if (ret < 0)
		return ret;

	rtmsg_ifinfo(RTM_NEWLINK, dev, IFF_UP|IFF_RUNNING, GFP_KERNEL);
	call_netdevice_notifiers(NETDEV_UP, dev);

	return ret;
}
EXPORT_SYMBOL(dev_open);

static int __dev_close_many(struct list_head *head)
{
	struct net_device *dev;

	ASSERT_RTNL();
	might_sleep();

	list_for_each_entry(dev, head, close_list) {
		/* Temporarily disable netpoll until the interface is down */
		netpoll_poll_disable(dev);

		call_netdevice_notifiers(NETDEV_GOING_DOWN, dev);

		clear_bit(__LINK_STATE_START, &dev->state);

		/* Synchronize to scheduled poll. We cannot touch poll list, it
		 * can be even on different cpu. So just clear netif_running().
		 *
		 * dev->stop() will invoke napi_disable() on all of it's
		 * napi_struct instances on this device.
		 */
		smp_mb__after_atomic(); /* Commit netif_running(). */
	}

	dev_deactivate_many(head);

	list_for_each_entry(dev, head, close_list) {
		const struct net_device_ops *ops = dev->netdev_ops;

		/*
		 *	Call the device specific close. This cannot fail.
		 *	Only if device is UP
		 *
		 *	We allow it to be called even after a DETACH hot-plug
		 *	event.
		 */
		if (ops->ndo_stop)
			ops->ndo_stop(dev);

		dev->flags &= ~IFF_UP;
		netpoll_poll_enable(dev);
	}

	return 0;
}

static int __dev_close(struct net_device *dev)
{
	int retval;
	LIST_HEAD(single);

	list_add(&dev->close_list, &single);
	retval = __dev_close_many(&single);
	list_del(&single);

	return retval;
}

static int dev_close_many(struct list_head *head)
{
	struct net_device *dev, *tmp;

	/* Remove the devices that don't need to be closed */
	list_for_each_entry_safe(dev, tmp, head, close_list)
		if (!(dev->flags & IFF_UP))
			list_del_init(&dev->close_list);

	__dev_close_many(head);

	list_for_each_entry_safe(dev, tmp, head, close_list) {
		rtmsg_ifinfo(RTM_NEWLINK, dev, IFF_UP|IFF_RUNNING, GFP_KERNEL);
		call_netdevice_notifiers(NETDEV_DOWN, dev);
		list_del_init(&dev->close_list);
	}

	return 0;
}

/**
 *	dev_close - shutdown an interface.
 *	@dev: device to shutdown
 *
 *	This function moves an active device into down state. A
 *	%NETDEV_GOING_DOWN is sent to the netdev notifier chain. The device
 *	is then deactivated and finally a %NETDEV_DOWN is sent to the notifier
 *	chain.
 */
int dev_close(struct net_device *dev)
{
	if (dev->flags & IFF_UP) {
		LIST_HEAD(single);

		list_add(&dev->close_list, &single);
		dev_close_many(&single);
		list_del(&single);
	}
	return 0;
}
EXPORT_SYMBOL(dev_close);


/**
 *	dev_disable_lro - disable Large Receive Offload on a device
 *	@dev: device
 *
 *	Disable Large Receive Offload (LRO) on a net device.  Must be
 *	called under RTNL.  This is needed if received packets may be
 *	forwarded to another interface.
 */
void dev_disable_lro(struct net_device *dev)
{
	struct net_device *lower_dev;
	struct list_head *iter;

	dev->wanted_features &= ~NETIF_F_LRO;
	netdev_update_features(dev);

	if (unlikely(dev->features & NETIF_F_LRO))
		netdev_WARN(dev, "failed to disable LRO!\n");

	netdev_for_each_lower_dev(dev, lower_dev, iter)
		dev_disable_lro(lower_dev);
}
EXPORT_SYMBOL(dev_disable_lro);

static int call_netdevice_notifier(struct notifier_block *nb, unsigned long val,
				   struct net_device *dev)
{
	struct netdev_notifier_info info;

	netdev_notifier_info_init(&info, dev);
	return nb->notifier_call(nb, val, &info);
}

static int dev_boot_phase = 1;

/**
 *	register_netdevice_notifier - register a network notifier block
 *	@nb: notifier
 *
 *	Register a notifier to be called when network device events occur.
 *	The notifier passed is linked into the kernel structures and must
 *	not be reused until it has been unregistered. A negative errno code
 *	is returned on a failure.
 *
 * 	When registered all registration and up events are replayed
 *	to the new notifier to allow device to have a race free
 *	view of the network device list.
 */

int register_netdevice_notifier(struct notifier_block *nb)
{
	struct net_device *dev;
	struct net_device *last;
	struct net *net;
	int err;

	rtnl_lock();
	err = raw_notifier_chain_register(&netdev_chain, nb);
	if (err)
		goto unlock;
	if (dev_boot_phase)
		goto unlock;
	for_each_net(net) {
		for_each_netdev(net, dev) {
			err = call_netdevice_notifier(nb, NETDEV_REGISTER, dev);
			err = notifier_to_errno(err);
			if (err)
				goto rollback;

			if (!(dev->flags & IFF_UP))
				continue;

			call_netdevice_notifier(nb, NETDEV_UP, dev);
		}
	}

unlock:
	rtnl_unlock();
	return err;

rollback:
	last = dev;
	for_each_net(net) {
		for_each_netdev(net, dev) {
			if (dev == last)
				goto outroll;

			if (dev->flags & IFF_UP) {
				call_netdevice_notifier(nb, NETDEV_GOING_DOWN,
							dev);
				call_netdevice_notifier(nb, NETDEV_DOWN, dev);
			}
			call_netdevice_notifier(nb, NETDEV_UNREGISTER, dev);
		}
	}

outroll:
	raw_notifier_chain_unregister(&netdev_chain, nb);
	goto unlock;
}
EXPORT_SYMBOL(register_netdevice_notifier);

/**
 *	unregister_netdevice_notifier - unregister a network notifier block
 *	@nb: notifier
 *
 *	Unregister a notifier previously registered by
 *	register_netdevice_notifier(). The notifier is unlinked into the
 *	kernel structures and may then be reused. A negative errno code
 *	is returned on a failure.
 *
 * 	After unregistering unregister and down device events are synthesized
 *	for all devices on the device list to the removed notifier to remove
 *	the need for special case cleanup code.
 */

int unregister_netdevice_notifier(struct notifier_block *nb)
{
	struct net_device *dev;
	struct net *net;
	int err;

	rtnl_lock();
	err = raw_notifier_chain_unregister(&netdev_chain, nb);
	if (err)
		goto unlock;

	for_each_net(net) {
		for_each_netdev(net, dev) {
			if (dev->flags & IFF_UP) {
				call_netdevice_notifier(nb, NETDEV_GOING_DOWN,
							dev);
				call_netdevice_notifier(nb, NETDEV_DOWN, dev);
			}
			call_netdevice_notifier(nb, NETDEV_UNREGISTER, dev);
		}
	}
unlock:
	rtnl_unlock();
	return err;
}
EXPORT_SYMBOL(unregister_netdevice_notifier);

/**
 *	call_netdevice_notifiers_info - call all network notifier blocks
 *	@val: value passed unmodified to notifier function
 *	@dev: net_device pointer passed unmodified to notifier function
 *	@info: notifier information data
 *
 *	Call all network notifier blocks.  Parameters and return value
 *	are as for raw_notifier_call_chain().
 */

static int call_netdevice_notifiers_info(unsigned long val,
					 struct net_device *dev,
					 struct netdev_notifier_info *info)
{
	ASSERT_RTNL();
	netdev_notifier_info_init(info, dev);
	return raw_notifier_call_chain(&netdev_chain, val, info);
}

/**
 *	call_netdevice_notifiers - call all network notifier blocks
 *      @val: value passed unmodified to notifier function
 *      @dev: net_device pointer passed unmodified to notifier function
 *
 *	Call all network notifier blocks.  Parameters and return value
 *	are as for raw_notifier_call_chain().
 */

int call_netdevice_notifiers(unsigned long val, struct net_device *dev)
{
	struct netdev_notifier_info info;

	return call_netdevice_notifiers_info(val, dev, &info);
}
EXPORT_SYMBOL(call_netdevice_notifiers);

static struct static_key netstamp_needed __read_mostly;
#ifdef HAVE_JUMP_LABEL
/* We are not allowed to call static_key_slow_dec() from irq context
 * If net_disable_timestamp() is called from irq context, defer the
 * static_key_slow_dec() calls.
 */
static atomic_t netstamp_needed_deferred;
#endif

void net_enable_timestamp(void)
{
#ifdef HAVE_JUMP_LABEL
	int deferred = atomic_xchg(&netstamp_needed_deferred, 0);

	if (deferred) {
		while (--deferred)
			static_key_slow_dec(&netstamp_needed);
		return;
	}
#endif
	static_key_slow_inc(&netstamp_needed);
}
EXPORT_SYMBOL(net_enable_timestamp);

void net_disable_timestamp(void)
{
#ifdef HAVE_JUMP_LABEL
	if (in_interrupt()) {
		atomic_inc(&netstamp_needed_deferred);
		return;
	}
#endif
	static_key_slow_dec(&netstamp_needed);
}
EXPORT_SYMBOL(net_disable_timestamp);

static inline void net_timestamp_set(struct sk_buff *skb)
{
	skb->tstamp.tv64 = 0;
	if (static_key_false(&netstamp_needed))
		__net_timestamp(skb);
}

#define net_timestamp_check(COND, SKB)			\
	if (static_key_false(&netstamp_needed)) {		\
		if ((COND) && !(SKB)->tstamp.tv64)	\
			__net_timestamp(SKB);		\
	}						\

bool is_skb_forwardable(struct net_device *dev, struct sk_buff *skb)
{
	unsigned int len;

	if (!(dev->flags & IFF_UP))
		return false;

	len = dev->mtu + dev->hard_header_len + VLAN_HLEN;
	if (skb->len <= len)
		return true;

	/* if TSO is enabled, we don't care about the length as the packet
	 * could be forwarded without being segmented before
	 */
	if (skb_is_gso(skb))
		return true;

	return false;
}
EXPORT_SYMBOL_GPL(is_skb_forwardable);

int __dev_forward_skb(struct net_device *dev, struct sk_buff *skb)
{
	if (skb_shinfo(skb)->tx_flags & SKBTX_DEV_ZEROCOPY) {
		if (skb_copy_ubufs(skb, GFP_ATOMIC)) {
			atomic_long_inc(&dev->rx_dropped);
			kfree_skb(skb);
			return NET_RX_DROP;
		}
	}

	if (unlikely(!is_skb_forwardable(dev, skb))) {
		atomic_long_inc(&dev->rx_dropped);
		kfree_skb(skb);
		return NET_RX_DROP;
	}

	skb_scrub_packet(skb, true);
	skb->protocol = eth_type_trans(skb, dev);
	skb_postpull_rcsum(skb, eth_hdr(skb), ETH_HLEN);

	return 0;
}
EXPORT_SYMBOL_GPL(__dev_forward_skb);

/**
 * dev_forward_skb - loopback an skb to another netif
 *
 * @dev: destination network device
 * @skb: buffer to forward
 *
 * return values:
 *	NET_RX_SUCCESS	(no congestion)
 *	NET_RX_DROP     (packet was dropped, but freed)
 *
 * dev_forward_skb can be used for injecting an skb from the
 * start_xmit function of one device into the receive queue
 * of another device.
 *
 * The receiving device may be in another namespace, so
 * we have to clear all information in the skb that could
 * impact namespace isolation.
 */
int dev_forward_skb(struct net_device *dev, struct sk_buff *skb)
{
	return __dev_forward_skb(dev, skb) ?: netif_rx_internal(skb);
}
EXPORT_SYMBOL_GPL(dev_forward_skb);

static inline int deliver_skb(struct sk_buff *skb,
			      struct packet_type *pt_prev,
			      struct net_device *orig_dev)
{
	if (unlikely(skb_orphan_frags(skb, GFP_ATOMIC)))
		return -ENOMEM;
	atomic_inc(&skb->users);
	return pt_prev->func(skb, skb->dev, pt_prev, orig_dev);
}

static inline void deliver_ptype_list_skb(struct sk_buff *skb,
					  struct packet_type **pt,
					  struct net_device *dev, __be16 type,
					  struct list_head *ptype_list)
{
	struct packet_type *ptype, *pt_prev = *pt;

	list_for_each_entry_rcu(ptype, ptype_list, list) {
		if (ptype->type != type)
			continue;
		if (pt_prev)
			deliver_skb(skb, pt_prev, dev);
		pt_prev = ptype;
	}
	*pt = pt_prev;
}

static inline bool skb_loop_sk(struct packet_type *ptype, struct sk_buff *skb)
{
	if (!ptype->af_packet_priv || !skb->sk)
		return false;

	if (ptype->id_match)
		return ptype->id_match(ptype, skb->sk);
	else if ((struct sock *)ptype->af_packet_priv == skb->sk)
		return true;

	return false;
}

/*
 *	Support routine. Sends outgoing frames to any network
 *	taps currently in use.
 */

static void dev_queue_xmit_nit(struct sk_buff *skb, struct net_device *dev)
{
	struct packet_type *ptype;
	struct sk_buff *skb2 = NULL;
	struct packet_type *pt_prev = NULL;
	struct list_head *ptype_list = &ptype_all;

	rcu_read_lock();
again:
	list_for_each_entry_rcu(ptype, ptype_list, list) {
		/* Never send packets back to the socket
		 * they originated from - MvS (miquels@drinkel.ow.org)
		 */
		if (skb_loop_sk(ptype, skb))
			continue;

		if (pt_prev) {
			deliver_skb(skb2, pt_prev, skb->dev);
			pt_prev = ptype;
			continue;
		}

		/* need to clone skb, done only once */
		skb2 = skb_clone(skb, GFP_ATOMIC);
		if (!skb2)
			goto out_unlock;

		net_timestamp_set(skb2);

		/* skb->nh should be correctly
		 * set by sender, so that the second statement is
		 * just protection against buggy protocols.
		 */
		skb_reset_mac_header(skb2);

		if (skb_network_header(skb2) < skb2->data ||
		    skb_network_header(skb2) > skb_tail_pointer(skb2)) {
			net_crit_ratelimited("protocol %04x is buggy, dev %s\n",
					     ntohs(skb2->protocol),
					     dev->name);
			skb_reset_network_header(skb2);
		}

		skb2->transport_header = skb2->network_header;
		skb2->pkt_type = PACKET_OUTGOING;
		pt_prev = ptype;
	}

	if (ptype_list == &ptype_all) {
		ptype_list = &dev->ptype_all;
		goto again;
	}
out_unlock:
	if (pt_prev)
		pt_prev->func(skb2, skb->dev, pt_prev, skb->dev);
	rcu_read_unlock();
}

/**
 * netif_setup_tc - Handle tc mappings on real_num_tx_queues change
 * @dev: Network device
 * @txq: number of queues available
 *
 * If real_num_tx_queues is changed the tc mappings may no longer be
 * valid. To resolve this verify the tc mapping remains valid and if
 * not NULL the mapping. With no priorities mapping to this
 * offset/count pair it will no longer be used. In the worst case TC0
 * is invalid nothing can be done so disable priority mappings. If is
 * expected that drivers will fix this mapping if they can before
 * calling netif_set_real_num_tx_queues.
 */
static void netif_setup_tc(struct net_device *dev, unsigned int txq)
{
	int i;
	struct netdev_tc_txq *tc = &dev->tc_to_txq[0];

	/* If TC0 is invalidated disable TC mapping */
	if (tc->offset + tc->count > txq) {
		pr_warn("Number of in use tx queues changed invalidating tc mappings. Priority traffic classification disabled!\n");
		dev->num_tc = 0;
		return;
	}

	/* Invalidated prio to tc mappings set to TC0 */
	for (i = 1; i < TC_BITMASK + 1; i++) {
		int q = netdev_get_prio_tc_map(dev, i);

		tc = &dev->tc_to_txq[q];
		if (tc->offset + tc->count > txq) {
			pr_warn("Number of in use tx queues changed. Priority %i to tc mapping %i is no longer valid. Setting map to 0\n",
				i, q);
			netdev_set_prio_tc_map(dev, i, 0);
		}
	}
}

#ifdef CONFIG_XPS
static DEFINE_MUTEX(xps_map_mutex);
#define xmap_dereference(P)		\
	rcu_dereference_protected((P), lockdep_is_held(&xps_map_mutex))

static struct xps_map *remove_xps_queue(struct xps_dev_maps *dev_maps,
					int cpu, u16 index)
{
	struct xps_map *map = NULL;
	int pos;

	if (dev_maps)
		map = xmap_dereference(dev_maps->cpu_map[cpu]);

	for (pos = 0; map && pos < map->len; pos++) {
		if (map->queues[pos] == index) {
			if (map->len > 1) {
				map->queues[pos] = map->queues[--map->len];
			} else {
				RCU_INIT_POINTER(dev_maps->cpu_map[cpu], NULL);
				kfree_rcu(map, rcu);
				map = NULL;
			}
			break;
		}
	}

	return map;
}

static void netif_reset_xps_queues_gt(struct net_device *dev, u16 index)
{
	struct xps_dev_maps *dev_maps;
	int cpu, i;
	bool active = false;

	mutex_lock(&xps_map_mutex);
	dev_maps = xmap_dereference(dev->xps_maps);

	if (!dev_maps)
		goto out_no_maps;

	for_each_possible_cpu(cpu) {
		for (i = index; i < dev->num_tx_queues; i++) {
			if (!remove_xps_queue(dev_maps, cpu, i))
				break;
		}
		if (i == dev->num_tx_queues)
			active = true;
	}

	if (!active) {
		RCU_INIT_POINTER(dev->xps_maps, NULL);
		kfree_rcu(dev_maps, rcu);
	}

	for (i = index; i < dev->num_tx_queues; i++)
		netdev_queue_numa_node_write(netdev_get_tx_queue(dev, i),
					     NUMA_NO_NODE);

out_no_maps:
	mutex_unlock(&xps_map_mutex);
}

static struct xps_map *expand_xps_map(struct xps_map *map,
				      int cpu, u16 index)
{
	struct xps_map *new_map;
	int alloc_len = XPS_MIN_MAP_ALLOC;
	int i, pos;

	for (pos = 0; map && pos < map->len; pos++) {
		if (map->queues[pos] != index)
			continue;
		return map;
	}

	/* Need to add queue to this CPU's existing map */
	if (map) {
		if (pos < map->alloc_len)
			return map;

		alloc_len = map->alloc_len * 2;
	}

	/* Need to allocate new map to store queue on this CPU's map */
	new_map = kzalloc_node(XPS_MAP_SIZE(alloc_len), GFP_KERNEL,
			       cpu_to_node(cpu));
	if (!new_map)
		return NULL;

	for (i = 0; i < pos; i++)
		new_map->queues[i] = map->queues[i];
	new_map->alloc_len = alloc_len;
	new_map->len = pos;

	return new_map;
}

int netif_set_xps_queue(struct net_device *dev, const struct cpumask *mask,
			u16 index)
{
	struct xps_dev_maps *dev_maps, *new_dev_maps = NULL;
	struct xps_map *map, *new_map;
	int maps_sz = max_t(unsigned int, XPS_DEV_MAPS_SIZE, L1_CACHE_BYTES);
	int cpu, numa_node_id = -2;
	bool active = false;

	mutex_lock(&xps_map_mutex);

	dev_maps = xmap_dereference(dev->xps_maps);

	/* allocate memory for queue storage */
	for_each_online_cpu(cpu) {
		if (!cpumask_test_cpu(cpu, mask))
			continue;

		if (!new_dev_maps)
			new_dev_maps = kzalloc(maps_sz, GFP_KERNEL);
		if (!new_dev_maps) {
			mutex_unlock(&xps_map_mutex);
			return -ENOMEM;
		}

		map = dev_maps ? xmap_dereference(dev_maps->cpu_map[cpu]) :
				 NULL;

		map = expand_xps_map(map, cpu, index);
		if (!map)
			goto error;

		RCU_INIT_POINTER(new_dev_maps->cpu_map[cpu], map);
	}

	if (!new_dev_maps)
		goto out_no_new_maps;

	for_each_possible_cpu(cpu) {
		if (cpumask_test_cpu(cpu, mask) && cpu_online(cpu)) {
			/* add queue to CPU maps */
			int pos = 0;

			map = xmap_dereference(new_dev_maps->cpu_map[cpu]);
			while ((pos < map->len) && (map->queues[pos] != index))
				pos++;

			if (pos == map->len)
				map->queues[map->len++] = index;
#ifdef CONFIG_NUMA
			if (numa_node_id == -2)
				numa_node_id = cpu_to_node(cpu);
			else if (numa_node_id != cpu_to_node(cpu))
				numa_node_id = -1;
#endif
		} else if (dev_maps) {
			/* fill in the new device map from the old device map */
			map = xmap_dereference(dev_maps->cpu_map[cpu]);
			RCU_INIT_POINTER(new_dev_maps->cpu_map[cpu], map);
		}

	}

	rcu_assign_pointer(dev->xps_maps, new_dev_maps);

	/* Cleanup old maps */
	if (dev_maps) {
		for_each_possible_cpu(cpu) {
			new_map = xmap_dereference(new_dev_maps->cpu_map[cpu]);
			map = xmap_dereference(dev_maps->cpu_map[cpu]);
			if (map && map != new_map)
				kfree_rcu(map, rcu);
		}

		kfree_rcu(dev_maps, rcu);
	}

	dev_maps = new_dev_maps;
	active = true;

out_no_new_maps:
	/* update Tx queue numa node */
	netdev_queue_numa_node_write(netdev_get_tx_queue(dev, index),
				     (numa_node_id >= 0) ? numa_node_id :
				     NUMA_NO_NODE);

	if (!dev_maps)
		goto out_no_maps;

	/* removes queue from unused CPUs */
	for_each_possible_cpu(cpu) {
		if (cpumask_test_cpu(cpu, mask) && cpu_online(cpu))
			continue;

		if (remove_xps_queue(dev_maps, cpu, index))
			active = true;
	}

	/* free map if not active */
	if (!active) {
		RCU_INIT_POINTER(dev->xps_maps, NULL);
		kfree_rcu(dev_maps, rcu);
	}

out_no_maps:
	mutex_unlock(&xps_map_mutex);

	return 0;
error:
	/* remove any maps that we added */
	for_each_possible_cpu(cpu) {
		new_map = xmap_dereference(new_dev_maps->cpu_map[cpu]);
		map = dev_maps ? xmap_dereference(dev_maps->cpu_map[cpu]) :
				 NULL;
		if (new_map && new_map != map)
			kfree(new_map);
	}

	mutex_unlock(&xps_map_mutex);

	kfree(new_dev_maps);
	return -ENOMEM;
}
EXPORT_SYMBOL(netif_set_xps_queue);

#endif
/*
 * Routine to help set real_num_tx_queues. To avoid skbs mapped to queues
 * greater then real_num_tx_queues stale skbs on the qdisc must be flushed.
 */
int netif_set_real_num_tx_queues(struct net_device *dev, unsigned int txq)
{
	int rc;

	if (txq < 1 || txq > dev->num_tx_queues)
		return -EINVAL;

	if (dev->reg_state == NETREG_REGISTERED ||
	    dev->reg_state == NETREG_UNREGISTERING) {
		ASSERT_RTNL();

		rc = netdev_queue_update_kobjects(dev, dev->real_num_tx_queues,
						  txq);
		if (rc)
			return rc;

		if (dev->num_tc)
			netif_setup_tc(dev, txq);

		if (txq < dev->real_num_tx_queues) {
			qdisc_reset_all_tx_gt(dev, txq);
#ifdef CONFIG_XPS
			netif_reset_xps_queues_gt(dev, txq);
#endif
		}
	}

	dev->real_num_tx_queues = txq;
	return 0;
}
EXPORT_SYMBOL(netif_set_real_num_tx_queues);

#ifdef CONFIG_SYSFS
/**
 *	netif_set_real_num_rx_queues - set actual number of RX queues used
 *	@dev: Network device
 *	@rxq: Actual number of RX queues
 *
 *	This must be called either with the rtnl_lock held or before
 *	registration of the net device.  Returns 0 on success, or a
 *	negative error code.  If called before registration, it always
 *	succeeds.
 */
int netif_set_real_num_rx_queues(struct net_device *dev, unsigned int rxq)
{
	int rc;

	if (rxq < 1 || rxq > dev->num_rx_queues)
		return -EINVAL;

	if (dev->reg_state == NETREG_REGISTERED) {
		ASSERT_RTNL();

		rc = net_rx_queue_update_kobjects(dev, dev->real_num_rx_queues,
						  rxq);
		if (rc)
			return rc;
	}

	dev->real_num_rx_queues = rxq;
	return 0;
}
EXPORT_SYMBOL(netif_set_real_num_rx_queues);
#endif

/**
 * netif_get_num_default_rss_queues - default number of RSS queues
 *
 * This routine should set an upper limit on the number of RSS queues
 * used by default by multiqueue devices.
 */
int netif_get_num_default_rss_queues(void)
{
	return min_t(int, DEFAULT_MAX_NUM_RSS_QUEUES, num_online_cpus());
}
EXPORT_SYMBOL(netif_get_num_default_rss_queues);

static inline void __netif_reschedule(struct Qdisc *q)
{
	struct softnet_data *sd;
	unsigned long flags;

	local_irq_save(flags);
	sd = this_cpu_ptr(&softnet_data);
	q->next_sched = NULL;
	*sd->output_queue_tailp = q;
	sd->output_queue_tailp = &q->next_sched;
	raise_softirq_irqoff(NET_TX_SOFTIRQ);
	local_irq_restore(flags);
}

void __netif_schedule(struct Qdisc *q)
{
	if (!test_and_set_bit(__QDISC_STATE_SCHED, &q->state))
		__netif_reschedule(q);
}
EXPORT_SYMBOL(__netif_schedule);

struct dev_kfree_skb_cb {
	enum skb_free_reason reason;
};

static struct dev_kfree_skb_cb *get_kfree_skb_cb(const struct sk_buff *skb)
{
	return (struct dev_kfree_skb_cb *)skb->cb;
}

void netif_schedule_queue(struct netdev_queue *txq)
{
	rcu_read_lock();
	if (!(txq->state & QUEUE_STATE_ANY_XOFF)) {
		struct Qdisc *q = rcu_dereference(txq->qdisc);

		__netif_schedule(q);
	}
	rcu_read_unlock();
}
EXPORT_SYMBOL(netif_schedule_queue);

/**
 *	netif_wake_subqueue - allow sending packets on subqueue
 *	@dev: network device
 *	@queue_index: sub queue index
 *
 * Resume individual transmit queue of a device with multiple transmit queues.
 */
void netif_wake_subqueue(struct net_device *dev, u16 queue_index)
{
	struct netdev_queue *txq = netdev_get_tx_queue(dev, queue_index);

	if (test_and_clear_bit(__QUEUE_STATE_DRV_XOFF, &txq->state)) {
		struct Qdisc *q;

		rcu_read_lock();
		q = rcu_dereference(txq->qdisc);
		__netif_schedule(q);
		rcu_read_unlock();
	}
}
EXPORT_SYMBOL(netif_wake_subqueue);

void netif_tx_wake_queue(struct netdev_queue *dev_queue)
{
	if (test_and_clear_bit(__QUEUE_STATE_DRV_XOFF, &dev_queue->state)) {
		struct Qdisc *q;

		rcu_read_lock();
		q = rcu_dereference(dev_queue->qdisc);
		__netif_schedule(q);
		rcu_read_unlock();
	}
}
EXPORT_SYMBOL(netif_tx_wake_queue);

void __dev_kfree_skb_irq(struct sk_buff *skb, enum skb_free_reason reason)
{
	unsigned long flags;

	if (likely(atomic_read(&skb->users) == 1)) {
		smp_rmb();
		atomic_set(&skb->users, 0);
	} else if (likely(!atomic_dec_and_test(&skb->users))) {
		return;
	}
	get_kfree_skb_cb(skb)->reason = reason;
	local_irq_save(flags);
	skb->next = __this_cpu_read(softnet_data.completion_queue);
	__this_cpu_write(softnet_data.completion_queue, skb);
	raise_softirq_irqoff(NET_TX_SOFTIRQ);
	local_irq_restore(flags);
}
EXPORT_SYMBOL(__dev_kfree_skb_irq);

void __dev_kfree_skb_any(struct sk_buff *skb, enum skb_free_reason reason)
{
	if (in_irq() || irqs_disabled())
		__dev_kfree_skb_irq(skb, reason);
	else
		dev_kfree_skb(skb);
}
EXPORT_SYMBOL(__dev_kfree_skb_any);


/**
 * netif_device_detach - mark device as removed
 * @dev: network device
 *
 * Mark device as removed from system and therefore no longer available.
 */
void netif_device_detach(struct net_device *dev)
{
	if (test_and_clear_bit(__LINK_STATE_PRESENT, &dev->state) &&
	    netif_running(dev)) {
		netif_tx_stop_all_queues(dev);
	}
}
EXPORT_SYMBOL(netif_device_detach);

/**
 * netif_device_attach - mark device as attached
 * @dev: network device
 *
 * Mark device as attached from system and restart if needed.
 */
void netif_device_attach(struct net_device *dev)
{
	if (!test_and_set_bit(__LINK_STATE_PRESENT, &dev->state) &&
	    netif_running(dev)) {
		netif_tx_wake_all_queues(dev);
		__netdev_watchdog_up(dev);
	}
}
EXPORT_SYMBOL(netif_device_attach);

static void skb_warn_bad_offload(const struct sk_buff *skb)
{
	static const netdev_features_t null_features = 0;
	struct net_device *dev = skb->dev;
	const char *driver = "";

	if (!net_ratelimit())
		return;

	if (dev && dev->dev.parent)
		driver = dev_driver_string(dev->dev.parent);

	WARN(1, "%s: caps=(%pNF, %pNF) len=%d data_len=%d gso_size=%d "
	     "gso_type=%d ip_summed=%d\n",
	     driver, dev ? &dev->features : &null_features,
	     skb->sk ? &skb->sk->sk_route_caps : &null_features,
	     skb->len, skb->data_len, skb_shinfo(skb)->gso_size,
	     skb_shinfo(skb)->gso_type, skb->ip_summed);
}

/*
 * Invalidate hardware checksum when packet is to be mangled, and
 * complete checksum manually on outgoing path.
 */
int skb_checksum_help(struct sk_buff *skb)
{
	__wsum csum;
	int ret = 0, offset;

	if (skb->ip_summed == CHECKSUM_COMPLETE)
		goto out_set_summed;

	if (unlikely(skb_shinfo(skb)->gso_size)) {
		skb_warn_bad_offload(skb);
		return -EINVAL;
	}

	/* Before computing a checksum, we should make sure no frag could
	 * be modified by an external entity : checksum could be wrong.
	 */
	if (skb_has_shared_frag(skb)) {
		ret = __skb_linearize(skb);
		if (ret)
			goto out;
	}

	offset = skb_checksum_start_offset(skb);
	BUG_ON(offset >= skb_headlen(skb));
	csum = skb_checksum(skb, offset, skb->len - offset, 0);

	offset += skb->csum_offset;
	BUG_ON(offset + sizeof(__sum16) > skb_headlen(skb));

	if (skb_cloned(skb) &&
	    !skb_clone_writable(skb, offset + sizeof(__sum16))) {
		ret = pskb_expand_head(skb, 0, 0, GFP_ATOMIC);
		if (ret)
			goto out;
	}

	*(__sum16 *)(skb->data + offset) = csum_fold(csum);
out_set_summed:
	skb->ip_summed = CHECKSUM_NONE;
out:
	return ret;
}
EXPORT_SYMBOL(skb_checksum_help);

__be16 skb_network_protocol(struct sk_buff *skb, int *depth)
{
	__be16 type = skb->protocol;

	/* Tunnel gso handlers can set protocol to ethernet. */
	if (type == htons(ETH_P_TEB)) {
		struct ethhdr *eth;

		if (unlikely(!pskb_may_pull(skb, sizeof(struct ethhdr))))
			return 0;

		eth = (struct ethhdr *)skb_mac_header(skb);
		type = eth->h_proto;
	}

	return __vlan_get_protocol(skb, type, depth);
}

/**
 *	skb_mac_gso_segment - mac layer segmentation handler.
 *	@skb: buffer to segment
 *	@features: features for the output path (see dev->features)
 */
struct sk_buff *skb_mac_gso_segment(struct sk_buff *skb,
				    netdev_features_t features)
{
	struct sk_buff *segs = ERR_PTR(-EPROTONOSUPPORT);
	struct packet_offload *ptype;
	int vlan_depth = skb->mac_len;
	__be16 type = skb_network_protocol(skb, &vlan_depth);

	if (unlikely(!type))
		return ERR_PTR(-EINVAL);

	__skb_pull(skb, vlan_depth);

	rcu_read_lock();
	list_for_each_entry_rcu(ptype, &offload_base, list) {
		if (ptype->type == type && ptype->callbacks.gso_segment) {
			segs = ptype->callbacks.gso_segment(skb, features);
			break;
		}
	}
	rcu_read_unlock();

	__skb_push(skb, skb->data - skb_mac_header(skb));

	return segs;
}
EXPORT_SYMBOL(skb_mac_gso_segment);


/* openvswitch calls this on rx path, so we need a different check.
 */
static inline bool skb_needs_check(struct sk_buff *skb, bool tx_path)
{
	if (tx_path)
		return skb->ip_summed != CHECKSUM_PARTIAL;
	else
		return skb->ip_summed == CHECKSUM_NONE;
}

/**
 *	__skb_gso_segment - Perform segmentation on skb.
 *	@skb: buffer to segment
 *	@features: features for the output path (see dev->features)
 *	@tx_path: whether it is called in TX path
 *
 *	This function segments the given skb and returns a list of segments.
 *
 *	It may return NULL if the skb requires no segmentation.  This is
 *	only possible when GSO is used for verifying header integrity.
 */
struct sk_buff *__skb_gso_segment(struct sk_buff *skb,
				  netdev_features_t features, bool tx_path)
{
	if (unlikely(skb_needs_check(skb, tx_path))) {
		int err;

		skb_warn_bad_offload(skb);

		err = skb_cow_head(skb, 0);
		if (err < 0)
			return ERR_PTR(err);
	}

	SKB_GSO_CB(skb)->mac_offset = skb_headroom(skb);
	SKB_GSO_CB(skb)->encap_level = 0;

	skb_reset_mac_header(skb);
	skb_reset_mac_len(skb);

	return skb_mac_gso_segment(skb, features);
}
EXPORT_SYMBOL(__skb_gso_segment);

/* Take action when hardware reception checksum errors are detected. */
#ifdef CONFIG_BUG
void netdev_rx_csum_fault(struct net_device *dev)
{
	if (net_ratelimit()) {
		pr_err("%s: hw csum failure\n", dev ? dev->name : "<unknown>");
		dump_stack();
	}
}
EXPORT_SYMBOL(netdev_rx_csum_fault);
#endif

/* Actually, we should eliminate this check as soon as we know, that:
 * 1. IOMMU is present and allows to map all the memory.
 * 2. No high memory really exists on this machine.
 */

static int illegal_highdma(struct net_device *dev, struct sk_buff *skb)
{
#ifdef CONFIG_HIGHMEM
	int i;
	if (!(dev->features & NETIF_F_HIGHDMA)) {
		for (i = 0; i < skb_shinfo(skb)->nr_frags; i++) {
			skb_frag_t *frag = &skb_shinfo(skb)->frags[i];
			if (PageHighMem(skb_frag_page(frag)))
				return 1;
		}
	}

	if (PCI_DMA_BUS_IS_PHYS) {
		struct device *pdev = dev->dev.parent;

		if (!pdev)
			return 0;
		for (i = 0; i < skb_shinfo(skb)->nr_frags; i++) {
			skb_frag_t *frag = &skb_shinfo(skb)->frags[i];
			dma_addr_t addr = page_to_phys(skb_frag_page(frag));
			if (!pdev->dma_mask || addr + PAGE_SIZE - 1 > *pdev->dma_mask)
				return 1;
		}
	}
#endif
	return 0;
}

/* If MPLS offload request, verify we are testing hardware MPLS features
 * instead of standard features for the netdev.
 */
#if IS_ENABLED(CONFIG_NET_MPLS_GSO)
static netdev_features_t net_mpls_features(struct sk_buff *skb,
					   netdev_features_t features,
					   __be16 type)
{
	if (eth_p_mpls(type))
		features &= skb->dev->mpls_features;

	return features;
}
#else
static netdev_features_t net_mpls_features(struct sk_buff *skb,
					   netdev_features_t features,
					   __be16 type)
{
	return features;
}
#endif

static netdev_features_t harmonize_features(struct sk_buff *skb,
	netdev_features_t features)
{
	int tmp;
	__be16 type;

	type = skb_network_protocol(skb, &tmp);
	features = net_mpls_features(skb, features, type);

	if (skb->ip_summed != CHECKSUM_NONE &&
	    !can_checksum_protocol(features, type)) {
		features &= ~NETIF_F_ALL_CSUM;
	} else if (illegal_highdma(skb->dev, skb)) {
		features &= ~NETIF_F_SG;
	}

	return features;
}

netdev_features_t netif_skb_features(struct sk_buff *skb)
{
	struct net_device *dev = skb->dev;
	netdev_features_t features = dev->features;
	u16 gso_segs = skb_shinfo(skb)->gso_segs;
	__be16 protocol = skb->protocol;

	if (gso_segs > dev->gso_max_segs || gso_segs < dev->gso_min_segs)
		features &= ~NETIF_F_GSO_MASK;

	/* If encapsulation offload request, verify we are testing
	 * hardware encapsulation features instead of standard
	 * features for the netdev
	 */
	if (skb->encapsulation)
		features &= dev->hw_enc_features;

	if (!skb_vlan_tag_present(skb)) {
		if (unlikely(protocol == htons(ETH_P_8021Q) ||
			     protocol == htons(ETH_P_8021AD))) {
			struct vlan_ethhdr *veh = (struct vlan_ethhdr *)skb->data;
			protocol = veh->h_vlan_encapsulated_proto;
		} else {
			goto finalize;
		}
	}

	features = netdev_intersect_features(features,
					     dev->vlan_features |
					     NETIF_F_HW_VLAN_CTAG_TX |
					     NETIF_F_HW_VLAN_STAG_TX);

	if (protocol == htons(ETH_P_8021Q) || protocol == htons(ETH_P_8021AD))
		features = netdev_intersect_features(features,
						     NETIF_F_SG |
						     NETIF_F_HIGHDMA |
						     NETIF_F_FRAGLIST |
						     NETIF_F_GEN_CSUM |
						     NETIF_F_HW_VLAN_CTAG_TX |
						     NETIF_F_HW_VLAN_STAG_TX);

finalize:
	if (dev->netdev_ops->ndo_features_check)
		features &= dev->netdev_ops->ndo_features_check(skb, dev,
								features);

	return harmonize_features(skb, features);
}
EXPORT_SYMBOL(netif_skb_features);

static int xmit_one(struct sk_buff *skb, struct net_device *dev,
		    struct netdev_queue *txq, bool more)
{
	unsigned int len;
	int rc;

	if (!list_empty(&ptype_all) || !list_empty(&dev->ptype_all))
		dev_queue_xmit_nit(skb, dev);

	len = skb->len;
	trace_net_dev_start_xmit(skb, dev);
	rc = netdev_start_xmit(skb, dev, txq, more);
	trace_net_dev_xmit(skb, rc, dev, len);

	return rc;
}

struct sk_buff *dev_hard_start_xmit(struct sk_buff *first, struct net_device *dev,
				    struct netdev_queue *txq, int *ret)
{
	struct sk_buff *skb = first;
	int rc = NETDEV_TX_OK;

	while (skb) {
		struct sk_buff *next = skb->next;

		skb->next = NULL;
		rc = xmit_one(skb, dev, txq, next != NULL);
		if (unlikely(!dev_xmit_complete(rc))) {
			skb->next = next;
			goto out;
		}

		skb = next;
		if (netif_xmit_stopped(txq) && skb) {
			rc = NETDEV_TX_BUSY;
			break;
		}
	}

out:
	*ret = rc;
	return skb;
}

static struct sk_buff *validate_xmit_vlan(struct sk_buff *skb,
					  netdev_features_t features)
{
	if (skb_vlan_tag_present(skb) &&
	    !vlan_hw_offload_capable(features, skb->vlan_proto))
		skb = __vlan_hwaccel_push_inside(skb);
	return skb;
}

static struct sk_buff *validate_xmit_skb(struct sk_buff *skb, struct net_device *dev)
{
	netdev_features_t features;

	if (skb->next)
		return skb;

	features = netif_skb_features(skb);
	skb = validate_xmit_vlan(skb, features);
	if (unlikely(!skb))
		goto out_null;

	if (netif_needs_gso(dev, skb, features)) {
		struct sk_buff *segs;

		segs = skb_gso_segment(skb, features);
		if (IS_ERR(segs)) {
			goto out_kfree_skb;
		} else if (segs) {
			consume_skb(skb);
			skb = segs;
		}
	} else {
		if (skb_needs_linearize(skb, features) &&
		    __skb_linearize(skb))
			goto out_kfree_skb;

		/* If packet is not checksummed and device does not
		 * support checksumming for this protocol, complete
		 * checksumming here.
		 */
		if (skb->ip_summed == CHECKSUM_PARTIAL) {
			if (skb->encapsulation)
				skb_set_inner_transport_header(skb,
							       skb_checksum_start_offset(skb));
			else
				skb_set_transport_header(skb,
							 skb_checksum_start_offset(skb));
			if (!(features & NETIF_F_ALL_CSUM) &&
			    skb_checksum_help(skb))
				goto out_kfree_skb;
		}
	}

	return skb;

out_kfree_skb:
	kfree_skb(skb);
out_null:
	return NULL;
}

struct sk_buff *validate_xmit_skb_list(struct sk_buff *skb, struct net_device *dev)
{
	struct sk_buff *next, *head = NULL, *tail;

	for (; skb != NULL; skb = next) {
		next = skb->next;
		skb->next = NULL;

		/* in case skb wont be segmented, point to itself */
		skb->prev = skb;

		skb = validate_xmit_skb(skb, dev);
		if (!skb)
			continue;

		if (!head)
			head = skb;
		else
			tail->next = skb;
		/* If skb was segmented, skb->prev points to
		 * the last segment. If not, it still contains skb.
		 */
		tail = skb->prev;
	}
	return head;
}

static void qdisc_pkt_len_init(struct sk_buff *skb)
{
	const struct skb_shared_info *shinfo = skb_shinfo(skb);

	qdisc_skb_cb(skb)->pkt_len = skb->len;

	/* To get more precise estimation of bytes sent on wire,
	 * we add to pkt_len the headers size of all segments
	 */
	if (shinfo->gso_size)  {
		unsigned int hdr_len;
		u16 gso_segs = shinfo->gso_segs;

		/* mac layer + network layer */
		hdr_len = skb_transport_header(skb) - skb_mac_header(skb);

		/* + transport layer */
		if (likely(shinfo->gso_type & (SKB_GSO_TCPV4 | SKB_GSO_TCPV6)))
			hdr_len += tcp_hdrlen(skb);
		else
			hdr_len += sizeof(struct udphdr);

		if (shinfo->gso_type & SKB_GSO_DODGY)
			gso_segs = DIV_ROUND_UP(skb->len - hdr_len,
						shinfo->gso_size);

		qdisc_skb_cb(skb)->pkt_len += (gso_segs - 1) * hdr_len;
	}
}

static inline int __dev_xmit_skb(struct sk_buff *skb, struct Qdisc *q,
				 struct net_device *dev,
				 struct netdev_queue *txq)
{
	spinlock_t *root_lock = qdisc_lock(q);
	bool contended;
	int rc;

	qdisc_pkt_len_init(skb);
	qdisc_calculate_pkt_len(skb, q);
	/*
	 * Heuristic to force contended enqueues to serialize on a
	 * separate lock before trying to get qdisc main lock.
	 * This permits __QDISC___STATE_RUNNING owner to get the lock more
	 * often and dequeue packets faster.
	 */
	contended = qdisc_is_running(q);
	if (unlikely(contended))
		spin_lock(&q->busylock);

	spin_lock(root_lock);
	if (unlikely(test_bit(__QDISC_STATE_DEACTIVATED, &q->state))) {
		kfree_skb(skb);
		rc = NET_XMIT_DROP;
	} else if ((q->flags & TCQ_F_CAN_BYPASS) && !qdisc_qlen(q) &&
		   qdisc_run_begin(q)) {
		/*
		 * This is a work-conserving queue; there are no old skbs
		 * waiting to be sent out; and the qdisc is not running -
		 * xmit the skb directly.
		 */

		qdisc_bstats_update(q, skb);

		if (sch_direct_xmit(skb, q, dev, txq, root_lock, true)) {
			if (unlikely(contended)) {
				spin_unlock(&q->busylock);
				contended = false;
			}
			__qdisc_run(q);
		} else
			qdisc_run_end(q);

		rc = NET_XMIT_SUCCESS;
	} else {
		rc = q->enqueue(skb, q) & NET_XMIT_MASK;
		if (qdisc_run_begin(q)) {
			if (unlikely(contended)) {
				spin_unlock(&q->busylock);
				contended = false;
			}
			__qdisc_run(q);
		}
	}
	spin_unlock(root_lock);
	if (unlikely(contended))
		spin_unlock(&q->busylock);
	return rc;
}

#if IS_ENABLED(CONFIG_CGROUP_NET_PRIO)
static void skb_update_prio(struct sk_buff *skb)
{
	struct netprio_map *map = rcu_dereference_bh(skb->dev->priomap);

	if (!skb->priority && skb->sk && map) {
		unsigned int prioidx = skb->sk->sk_cgrp_prioidx;

		if (prioidx < map->priomap_len)
			skb->priority = map->priomap[prioidx];
	}
}
#else
#define skb_update_prio(skb)
#endif

static DEFINE_PER_CPU(int, xmit_recursion);
#define RECURSION_LIMIT 10

/**
 *	dev_loopback_xmit - loop back @skb
 *	@skb: buffer to transmit
 */
int dev_loopback_xmit(struct sk_buff *skb)
{
	skb_reset_mac_header(skb);
	__skb_pull(skb, skb_network_offset(skb));
	skb->pkt_type = PACKET_LOOPBACK;
	skb->ip_summed = CHECKSUM_UNNECESSARY;
	WARN_ON(!skb_dst(skb));
	skb_dst_force(skb);
	netif_rx_ni(skb);
	return 0;
}
EXPORT_SYMBOL(dev_loopback_xmit);

/**
 *	__dev_queue_xmit - transmit a buffer
 *	@skb: buffer to transmit
 *	@accel_priv: private data used for L2 forwarding offload
 *
 *	Queue a buffer for transmission to a network device. The caller must
 *	have set the device and priority and built the buffer before calling
 *	this function. The function can be called from an interrupt.
 *
 *	A negative errno code is returned on a failure. A success does not
 *	guarantee the frame will be transmitted as it may be dropped due
 *	to congestion or traffic shaping.
 *
 * -----------------------------------------------------------------------------------
 *      I notice this method can also return errors from the queue disciplines,
 *      including NET_XMIT_DROP, which is a positive value.  So, errors can also
 *      be positive.
 *
 *      Regardless of the return value, the skb is consumed, so it is currently
 *      difficult to retry a send to this method.  (You can bump the ref count
 *      before sending to hold a reference for retry if you are careful.)
 *
 *      When calling this method, interrupts MUST be enabled.  This is because
 *      the BH enable code must have IRQs enabled so that it will not deadlock.
 *          --BLG
 */
static int __dev_queue_xmit(struct sk_buff *skb, void *accel_priv)
{
	struct net_device *dev = skb->dev;
	struct netdev_queue *txq;
	struct Qdisc *q;
	int rc = -ENOMEM;

	skb_reset_mac_header(skb);

	if (unlikely(skb_shinfo(skb)->tx_flags & SKBTX_SCHED_TSTAMP))
		__skb_tstamp_tx(skb, NULL, skb->sk, SCM_TSTAMP_SCHED);

	/* Disable soft irqs for various locks below. Also
	 * stops preemption for RCU.
	 */
	rcu_read_lock_bh();

	skb_update_prio(skb);

	/* If device/qdisc don't need skb->dst, release it right now while
	 * its hot in this cpu cache.
	 */
	if (dev->priv_flags & IFF_XMIT_DST_RELEASE)
		skb_dst_drop(skb);
	else
		skb_dst_force(skb);

	txq = netdev_pick_tx(dev, skb, accel_priv);
	q = rcu_dereference_bh(txq->qdisc);

#ifdef CONFIG_NET_CLS_ACT
	skb->tc_verd = SET_TC_AT(skb->tc_verd, AT_EGRESS);
#endif
	trace_net_dev_queue(skb);
	if (q->enqueue) {
		rc = __dev_xmit_skb(skb, q, dev, txq);
		goto out;
	}

	/* The device has no queue. Common case for software devices:
	   loopback, all the sorts of tunnels...

	   Really, it is unlikely that netif_tx_lock protection is necessary
	   here.  (f.e. loopback and IP tunnels are clean ignoring statistics
	   counters.)
	   However, it is possible, that they rely on protection
	   made by us here.

	   Check this and shot the lock. It is not prone from deadlocks.
	   Either shot noqueue qdisc, it is even simpler 8)
	 */
	if (dev->flags & IFF_UP) {
		int cpu = smp_processor_id(); /* ok because BHs are off */

		if (txq->xmit_lock_owner != cpu) {

			if (__this_cpu_read(xmit_recursion) > RECURSION_LIMIT)
				goto recursion_alert;

			skb = validate_xmit_skb(skb, dev);
			if (!skb)
				goto drop;

			HARD_TX_LOCK(dev, txq, cpu);

			if (!netif_xmit_stopped(txq)) {
				__this_cpu_inc(xmit_recursion);
				skb = dev_hard_start_xmit(skb, dev, txq, &rc);
				__this_cpu_dec(xmit_recursion);
				if (dev_xmit_complete(rc)) {
					HARD_TX_UNLOCK(dev, txq);
					goto out;
				}
			}
			HARD_TX_UNLOCK(dev, txq);
			net_crit_ratelimited("Virtual device %s asks to queue packet!\n",
					     dev->name);
		} else {
			/* Recursion is detected! It is possible,
			 * unfortunately
			 */
recursion_alert:
			net_crit_ratelimited("Dead loop on virtual device %s, fix it urgently!\n",
					     dev->name);
		}
	}

	rc = -ENETDOWN;
drop:
	rcu_read_unlock_bh();

	atomic_long_inc(&dev->tx_dropped);
	kfree_skb_list(skb);
	return rc;
out:
	rcu_read_unlock_bh();
	return rc;
}

int dev_queue_xmit(struct sk_buff *skb)
{
	return __dev_queue_xmit(skb, NULL);
}
EXPORT_SYMBOL(dev_queue_xmit);

int dev_queue_xmit_accel(struct sk_buff *skb, void *accel_priv)
{
	return __dev_queue_xmit(skb, accel_priv);
}
EXPORT_SYMBOL(dev_queue_xmit_accel);


/*=======================================================================
			Receiver routines
  =======================================================================*/

int netdev_max_backlog __read_mostly = 1000;
EXPORT_SYMBOL(netdev_max_backlog);

int netdev_tstamp_prequeue __read_mostly = 1;
int netdev_budget __read_mostly = 300;
int weight_p __read_mostly = 64;            /* old backlog weight */

/* Called with irq disabled */
static inline void ____napi_schedule(struct softnet_data *sd,
				     struct napi_struct *napi)
{
	list_add_tail(&napi->poll_list, &sd->poll_list);
	__raise_softirq_irqoff(NET_RX_SOFTIRQ);
}

#ifdef CONFIG_RPS

/* One global table that all flow-based protocols share. */
struct rps_sock_flow_table __rcu *rps_sock_flow_table __read_mostly;
EXPORT_SYMBOL(rps_sock_flow_table);

struct static_key rps_needed __read_mostly;

static struct rps_dev_flow *
set_rps_cpu(struct net_device *dev, struct sk_buff *skb,
	    struct rps_dev_flow *rflow, u16 next_cpu)
{
	if (next_cpu != RPS_NO_CPU) {
#ifdef CONFIG_RFS_ACCEL
		struct netdev_rx_queue *rxqueue;
		struct rps_dev_flow_table *flow_table;
		struct rps_dev_flow *old_rflow;
		u32 flow_id;
		u16 rxq_index;
		int rc;

		/* Should we steer this flow to a different hardware queue? */
		if (!skb_rx_queue_recorded(skb) || !dev->rx_cpu_rmap ||
		    !(dev->features & NETIF_F_NTUPLE))
			goto out;
		rxq_index = cpu_rmap_lookup_index(dev->rx_cpu_rmap, next_cpu);
		if (rxq_index == skb_get_rx_queue(skb))
			goto out;

		rxqueue = dev->_rx + rxq_index;
		flow_table = rcu_dereference(rxqueue->rps_flow_table);
		if (!flow_table)
			goto out;
		flow_id = skb_get_hash(skb) & flow_table->mask;
		rc = dev->netdev_ops->ndo_rx_flow_steer(dev, skb,
							rxq_index, flow_id);
		if (rc < 0)
			goto out;
		old_rflow = rflow;
		rflow = &flow_table->flows[flow_id];
		rflow->filter = rc;
		if (old_rflow->filter == rflow->filter)
			old_rflow->filter = RPS_NO_FILTER;
	out:
#endif
		rflow->last_qtail =
			per_cpu(softnet_data, next_cpu).input_queue_head;
	}

	rflow->cpu = next_cpu;
	return rflow;
}

/*
 * get_rps_cpu is called from netif_receive_skb and returns the target
 * CPU from the RPS map of the receiving queue for a given skb.
 * rcu_read_lock must be held on entry.
 */
static int get_rps_cpu(struct net_device *dev, struct sk_buff *skb,
		       struct rps_dev_flow **rflowp)
{
	struct netdev_rx_queue *rxqueue;
	struct rps_map *map;
	struct rps_dev_flow_table *flow_table;
	struct rps_sock_flow_table *sock_flow_table;
	int cpu = -1;
	u16 tcpu;
	u32 hash;

	if (skb_rx_queue_recorded(skb)) {
		u16 index = skb_get_rx_queue(skb);
		if (unlikely(index >= dev->real_num_rx_queues)) {
			WARN_ONCE(dev->real_num_rx_queues > 1,
				  "%s received packet on queue %u, but number "
				  "of RX queues is %u\n",
				  dev->name, index, dev->real_num_rx_queues);
			goto done;
		}
		rxqueue = dev->_rx + index;
	} else
		rxqueue = dev->_rx;

	map = rcu_dereference(rxqueue->rps_map);
	if (map) {
		if (map->len == 1 &&
		    !rcu_access_pointer(rxqueue->rps_flow_table)) {
			tcpu = map->cpus[0];
			if (cpu_online(tcpu))
				cpu = tcpu;
			goto done;
		}
	} else if (!rcu_access_pointer(rxqueue->rps_flow_table)) {
		goto done;
	}

	skb_reset_network_header(skb);
	hash = skb_get_hash(skb);
	if (!hash)
		goto done;

	flow_table = rcu_dereference(rxqueue->rps_flow_table);
	sock_flow_table = rcu_dereference(rps_sock_flow_table);
	if (flow_table && sock_flow_table) {
		u16 next_cpu;
		struct rps_dev_flow *rflow;

		rflow = &flow_table->flows[hash & flow_table->mask];
		tcpu = rflow->cpu;

		next_cpu = sock_flow_table->ents[hash & sock_flow_table->mask];

		/*
		 * If the desired CPU (where last recvmsg was done) is
		 * different from current CPU (one in the rx-queue flow
		 * table entry), switch if one of the following holds:
		 *   - Current CPU is unset (equal to RPS_NO_CPU).
		 *   - Current CPU is offline.
		 *   - The current CPU's queue tail has advanced beyond the
		 *     last packet that was enqueued using this table entry.
		 *     This guarantees that all previous packets for the flow
		 *     have been dequeued, thus preserving in order delivery.
		 */
		if (unlikely(tcpu != next_cpu) &&
		    (tcpu == RPS_NO_CPU || !cpu_online(tcpu) ||
		     ((int)(per_cpu(softnet_data, tcpu).input_queue_head -
		      rflow->last_qtail)) >= 0)) {
			tcpu = next_cpu;
			rflow = set_rps_cpu(dev, skb, rflow, next_cpu);
		}

		if (tcpu != RPS_NO_CPU && cpu_online(tcpu)) {
			*rflowp = rflow;
			cpu = tcpu;
			goto done;
		}
	}

	if (map) {
		tcpu = map->cpus[reciprocal_scale(hash, map->len)];
		if (cpu_online(tcpu)) {
			cpu = tcpu;
			goto done;
		}
	}

done:
	return cpu;
}

#ifdef CONFIG_RFS_ACCEL

/**
 * rps_may_expire_flow - check whether an RFS hardware filter may be removed
 * @dev: Device on which the filter was set
 * @rxq_index: RX queue index
 * @flow_id: Flow ID passed to ndo_rx_flow_steer()
 * @filter_id: Filter ID returned by ndo_rx_flow_steer()
 *
 * Drivers that implement ndo_rx_flow_steer() should periodically call
 * this function for each installed filter and remove the filters for
 * which it returns %true.
 */
bool rps_may_expire_flow(struct net_device *dev, u16 rxq_index,
			 u32 flow_id, u16 filter_id)
{
	struct netdev_rx_queue *rxqueue = dev->_rx + rxq_index;
	struct rps_dev_flow_table *flow_table;
	struct rps_dev_flow *rflow;
	bool expire = true;
	int cpu;

	rcu_read_lock();
	flow_table = rcu_dereference(rxqueue->rps_flow_table);
	if (flow_table && flow_id <= flow_table->mask) {
		rflow = &flow_table->flows[flow_id];
		cpu = ACCESS_ONCE(rflow->cpu);
		if (rflow->filter == filter_id && cpu != RPS_NO_CPU &&
		    ((int)(per_cpu(softnet_data, cpu).input_queue_head -
			   rflow->last_qtail) <
		     (int)(10 * flow_table->mask)))
			expire = false;
	}
	rcu_read_unlock();
	return expire;
}
EXPORT_SYMBOL(rps_may_expire_flow);

#endif /* CONFIG_RFS_ACCEL */

/* Called from hardirq (IPI) context */
static void rps_trigger_softirq(void *data)
{
	struct softnet_data *sd = data;

	____napi_schedule(sd, &sd->backlog);
	sd->received_rps++;
}

#endif /* CONFIG_RPS */

/*
 * Check if this softnet_data structure is another cpu one
 * If yes, queue it to our IPI list and return 1
 * If no, return 0
 */
static int rps_ipi_queued(struct softnet_data *sd)
{
#ifdef CONFIG_RPS
	struct softnet_data *mysd = this_cpu_ptr(&softnet_data);

	if (sd != mysd) {
		sd->rps_ipi_next = mysd->rps_ipi_list;
		mysd->rps_ipi_list = sd;

		__raise_softirq_irqoff(NET_RX_SOFTIRQ);
		return 1;
	}
#endif /* CONFIG_RPS */
	return 0;
}

#ifdef CONFIG_NET_FLOW_LIMIT
int netdev_flow_limit_table_len __read_mostly = (1 << 12);
#endif

static bool skb_flow_limit(struct sk_buff *skb, unsigned int qlen)
{
#ifdef CONFIG_NET_FLOW_LIMIT
	struct sd_flow_limit *fl;
	struct softnet_data *sd;
	unsigned int old_flow, new_flow;

	if (qlen < (netdev_max_backlog >> 1))
		return false;

	sd = this_cpu_ptr(&softnet_data);

	rcu_read_lock();
	fl = rcu_dereference(sd->flow_limit);
	if (fl) {
		new_flow = skb_get_hash(skb) & (fl->num_buckets - 1);
		old_flow = fl->history[fl->history_head];
		fl->history[fl->history_head] = new_flow;

		fl->history_head++;
		fl->history_head &= FLOW_LIMIT_HISTORY - 1;

		if (likely(fl->buckets[old_flow]))
			fl->buckets[old_flow]--;

		if (++fl->buckets[new_flow] > (FLOW_LIMIT_HISTORY >> 1)) {
			fl->count++;
			rcu_read_unlock();
			return true;
		}
	}
	rcu_read_unlock();
#endif
	return false;
}

/*
 * enqueue_to_backlog is called to queue an skb to a per CPU backlog
 * queue (may be a remote CPU queue).
 */
static int enqueue_to_backlog(struct sk_buff *skb, int cpu,
			      unsigned int *qtail)
{
	struct softnet_data *sd;
	unsigned long flags;
	unsigned int qlen;

	sd = &per_cpu(softnet_data, cpu);

	local_irq_save(flags);

	rps_lock(sd);
	qlen = skb_queue_len(&sd->input_pkt_queue);
	if (qlen <= netdev_max_backlog && !skb_flow_limit(skb, qlen)) {
		if (qlen) {
enqueue:
			__skb_queue_tail(&sd->input_pkt_queue, skb);
			input_queue_tail_incr_save(sd, qtail);
			rps_unlock(sd);
			local_irq_restore(flags);
			return NET_RX_SUCCESS;
		}

		/* Schedule NAPI for backlog device
		 * We can use non atomic operation since we own the queue lock
		 */
		if (!__test_and_set_bit(NAPI_STATE_SCHED, &sd->backlog.state)) {
			if (!rps_ipi_queued(sd))
				____napi_schedule(sd, &sd->backlog);
		}
		goto enqueue;
	}

	sd->dropped++;
	rps_unlock(sd);

	local_irq_restore(flags);

	atomic_long_inc(&skb->dev->rx_dropped);
	kfree_skb(skb);
	return NET_RX_DROP;
}

static int netif_rx_internal(struct sk_buff *skb)
{
	int ret;

	net_timestamp_check(netdev_tstamp_prequeue, skb);

	trace_netif_rx(skb);
#ifdef CONFIG_RPS
	if (static_key_false(&rps_needed)) {
		struct rps_dev_flow voidflow, *rflow = &voidflow;
		int cpu;

		preempt_disable();
		rcu_read_lock();

		cpu = get_rps_cpu(skb->dev, skb, &rflow);
		if (cpu < 0)
			cpu = smp_processor_id();

		ret = enqueue_to_backlog(skb, cpu, &rflow->last_qtail);

		rcu_read_unlock();
		preempt_enable();
	} else
#endif
	{
		unsigned int qtail;
		ret = enqueue_to_backlog(skb, get_cpu(), &qtail);
		put_cpu();
	}
	return ret;
}

/**
 *	netif_rx	-	post buffer to the network code
 *	@skb: buffer to post
 *
 *	This function receives a packet from a device driver and queues it for
 *	the upper (protocol) levels to process.  It always succeeds. The buffer
 *	may be dropped during processing for congestion control or by the
 *	protocol layers.
 *
 *	return values:
 *	NET_RX_SUCCESS	(no congestion)
 *	NET_RX_DROP     (packet was dropped)
 *
 */

int netif_rx(struct sk_buff *skb)
{
	trace_netif_rx_entry(skb);

	return netif_rx_internal(skb);
}
EXPORT_SYMBOL(netif_rx);

int netif_rx_ni(struct sk_buff *skb)
{
	int err;

	trace_netif_rx_ni_entry(skb);

	preempt_disable();
	err = netif_rx_internal(skb);
	if (local_softirq_pending())
		do_softirq();
	preempt_enable();

	return err;
}
EXPORT_SYMBOL(netif_rx_ni);

static void net_tx_action(struct softirq_action *h)
{
	struct softnet_data *sd = this_cpu_ptr(&softnet_data);

	if (sd->completion_queue) {
		struct sk_buff *clist;

		local_irq_disable();
		clist = sd->completion_queue;
		sd->completion_queue = NULL;
		local_irq_enable();

		while (clist) {
			struct sk_buff *skb = clist;
			clist = clist->next;

			WARN_ON(atomic_read(&skb->users));
			if (likely(get_kfree_skb_cb(skb)->reason == SKB_REASON_CONSUMED))
				trace_consume_skb(skb);
			else
				trace_kfree_skb(skb, net_tx_action);
			__kfree_skb(skb);
		}
	}

	if (sd->output_queue) {
		struct Qdisc *head;

		local_irq_disable();
		head = sd->output_queue;
		sd->output_queue = NULL;
		sd->output_queue_tailp = &sd->output_queue;
		local_irq_enable();

		while (head) {
			struct Qdisc *q = head;
			spinlock_t *root_lock;

			head = head->next_sched;

			root_lock = qdisc_lock(q);
			if (spin_trylock(root_lock)) {
				smp_mb__before_atomic();
				clear_bit(__QDISC_STATE_SCHED,
					  &q->state);
				qdisc_run(q);
				spin_unlock(root_lock);
			} else {
				if (!test_bit(__QDISC_STATE_DEACTIVATED,
					      &q->state)) {
					__netif_reschedule(q);
				} else {
					smp_mb__before_atomic();
					clear_bit(__QDISC_STATE_SCHED,
						  &q->state);
				}
			}
		}
	}
}

#if (defined(CONFIG_BRIDGE) || defined(CONFIG_BRIDGE_MODULE)) && \
    (defined(CONFIG_ATM_LANE) || defined(CONFIG_ATM_LANE_MODULE))
/* This hook is defined here for ATM LANE */
int (*br_fdb_test_addr_hook)(struct net_device *dev,
			     unsigned char *addr) __read_mostly;
EXPORT_SYMBOL_GPL(br_fdb_test_addr_hook);
#endif

#ifdef CONFIG_NET_CLS_ACT
/* TODO: Maybe we should just force sch_ingress to be compiled in
 * when CONFIG_NET_CLS_ACT is? otherwise some useless instructions
 * a compare and 2 stores extra right now if we dont have it on
 * but have CONFIG_NET_CLS_ACT
 * NOTE: This doesn't stop any functionality; if you dont have
 * the ingress scheduler, you just can't add policies on ingress.
 *
 */
static int ing_filter(struct sk_buff *skb, struct netdev_queue *rxq)
{
	struct net_device *dev = skb->dev;
	u32 ttl = G_TC_RTTL(skb->tc_verd);
	int result = TC_ACT_OK;
	struct Qdisc *q;

	if (unlikely(MAX_RED_LOOP < ttl++)) {
		net_warn_ratelimited("Redir loop detected Dropping packet (%d->%d)\n",
				     skb->skb_iif, dev->ifindex);
		return TC_ACT_SHOT;
	}

	skb->tc_verd = SET_TC_RTTL(skb->tc_verd, ttl);
	skb->tc_verd = SET_TC_AT(skb->tc_verd, AT_INGRESS);

	q = rcu_dereference(rxq->qdisc);
	if (q != &noop_qdisc) {
		spin_lock(qdisc_lock(q));
		if (likely(!test_bit(__QDISC_STATE_DEACTIVATED, &q->state)))
			result = qdisc_enqueue_root(skb, q);
		spin_unlock(qdisc_lock(q));
	}

	return result;
}

static inline struct sk_buff *handle_ing(struct sk_buff *skb,
					 struct packet_type **pt_prev,
					 int *ret, struct net_device *orig_dev)
{
	struct netdev_queue *rxq = rcu_dereference(skb->dev->ingress_queue);

	if (!rxq || rcu_access_pointer(rxq->qdisc) == &noop_qdisc)
		goto out;

	if (*pt_prev) {
		*ret = deliver_skb(skb, *pt_prev, orig_dev);
		*pt_prev = NULL;
	}

	switch (ing_filter(skb, rxq)) {
	case TC_ACT_SHOT:
	case TC_ACT_STOLEN:
		kfree_skb(skb);
		return NULL;
	}

out:
	skb->tc_verd = 0;
	return skb;
}
#endif

/**
 *	netdev_rx_handler_register - register receive handler
 *	@dev: device to register a handler for
 *	@rx_handler: receive handler to register
 *	@rx_handler_data: data pointer that is used by rx handler
 *
 *	Register a receive handler for a device. This handler will then be
 *	called from __netif_receive_skb. A negative errno code is returned
 *	on a failure.
 *
 *	The caller must hold the rtnl_mutex.
 *
 *	For a general description of rx_handler, see enum rx_handler_result.
 */
int netdev_rx_handler_register(struct net_device *dev,
			       rx_handler_func_t *rx_handler,
			       void *rx_handler_data)
{
	ASSERT_RTNL();

	if (dev->rx_handler)
		return -EBUSY;

	/* Note: rx_handler_data must be set before rx_handler */
	rcu_assign_pointer(dev->rx_handler_data, rx_handler_data);
	rcu_assign_pointer(dev->rx_handler, rx_handler);

	return 0;
}
EXPORT_SYMBOL_GPL(netdev_rx_handler_register);

/**
 *	netdev_rx_handler_unregister - unregister receive handler
 *	@dev: device to unregister a handler from
 *
 *	Unregister a receive handler from a device.
 *
 *	The caller must hold the rtnl_mutex.
 */
void netdev_rx_handler_unregister(struct net_device *dev)
{

	ASSERT_RTNL();
	RCU_INIT_POINTER(dev->rx_handler, NULL);
	/* a reader seeing a non NULL rx_handler in a rcu_read_lock()
	 * section has a guarantee to see a non NULL rx_handler_data
	 * as well.
	 */
	synchronize_net();
	RCU_INIT_POINTER(dev->rx_handler_data, NULL);
}
EXPORT_SYMBOL_GPL(netdev_rx_handler_unregister);

/*
 * Limit the use of PFMEMALLOC reserves to those protocols that implement
 * the special handling of PFMEMALLOC skbs.
 */
static bool skb_pfmemalloc_protocol(struct sk_buff *skb)
{
	switch (skb->protocol) {
	case htons(ETH_P_ARP):
	case htons(ETH_P_IP):
	case htons(ETH_P_IPV6):
	case htons(ETH_P_8021Q):
	case htons(ETH_P_8021AD):
		return true;
	default:
		return false;
	}
}

static int __netif_receive_skb_core(struct sk_buff *skb, bool pfmemalloc)
{
	struct packet_type *ptype, *pt_prev;
	rx_handler_func_t *rx_handler;
	struct net_device *orig_dev;
	bool deliver_exact = false;
	int ret = NET_RX_DROP;
	__be16 type;

	net_timestamp_check(!netdev_tstamp_prequeue, skb);

	trace_netif_receive_skb(skb);

	orig_dev = skb->dev;

	skb_reset_network_header(skb);
	if (!skb_transport_header_was_set(skb))
		skb_reset_transport_header(skb);
	skb_reset_mac_len(skb);

	pt_prev = NULL;

	rcu_read_lock();

another_round:
	skb->skb_iif = skb->dev->ifindex;

	__this_cpu_inc(softnet_data.processed);

	if (skb->protocol == cpu_to_be16(ETH_P_8021Q) ||
	    skb->protocol == cpu_to_be16(ETH_P_8021AD)) {
		skb = skb_vlan_untag(skb);
		if (unlikely(!skb))
			goto unlock;
	}

#ifdef CONFIG_NET_CLS_ACT
	if (skb->tc_verd & TC_NCLS) {
		skb->tc_verd = CLR_TC_NCLS(skb->tc_verd);
		goto ncls;
	}
#endif

	if (pfmemalloc)
		goto skip_taps;

	list_for_each_entry_rcu(ptype, &ptype_all, list) {
		if (pt_prev)
			ret = deliver_skb(skb, pt_prev, orig_dev);
		pt_prev = ptype;
	}

	list_for_each_entry_rcu(ptype, &skb->dev->ptype_all, list) {
		if (pt_prev)
			ret = deliver_skb(skb, pt_prev, orig_dev);
		pt_prev = ptype;
	}

skip_taps:
#ifdef CONFIG_NET_CLS_ACT
	skb = handle_ing(skb, &pt_prev, &ret, orig_dev);
	if (!skb)
		goto unlock;
ncls:
#endif

	if (pfmemalloc && !skb_pfmemalloc_protocol(skb))
		goto drop;

	if (skb_vlan_tag_present(skb)) {
		if (pt_prev) {
			ret = deliver_skb(skb, pt_prev, orig_dev);
			pt_prev = NULL;
		}
		if (vlan_do_receive(&skb))
			goto another_round;
		else if (unlikely(!skb))
			goto unlock;
	}

	rx_handler = rcu_dereference(skb->dev->rx_handler);
	if (rx_handler) {
		if (pt_prev) {
			ret = deliver_skb(skb, pt_prev, orig_dev);
			pt_prev = NULL;
		}
		switch (rx_handler(&skb)) {
		case RX_HANDLER_CONSUMED:
			ret = NET_RX_SUCCESS;
			goto unlock;
		case RX_HANDLER_ANOTHER:
			goto another_round;
		case RX_HANDLER_EXACT:
			deliver_exact = true;
		case RX_HANDLER_PASS:
			break;
		default:
			BUG();
		}
	}

	if (unlikely(skb_vlan_tag_present(skb))) {
		if (skb_vlan_tag_get_id(skb))
			skb->pkt_type = PACKET_OTHERHOST;
		/* Note: we might in the future use prio bits
		 * and set skb->priority like in vlan_do_receive()
		 * For the time being, just ignore Priority Code Point
		 */
		skb->vlan_tci = 0;
	}

	type = skb->protocol;

	/* deliver only exact match when indicated */
	if (likely(!deliver_exact)) {
		deliver_ptype_list_skb(skb, &pt_prev, orig_dev, type,
				       &ptype_base[ntohs(type) &
						   PTYPE_HASH_MASK]);
	}

	deliver_ptype_list_skb(skb, &pt_prev, orig_dev, type,
			       &orig_dev->ptype_specific);

	if (unlikely(skb->dev != orig_dev)) {
		deliver_ptype_list_skb(skb, &pt_prev, orig_dev, type,
				       &skb->dev->ptype_specific);
	}

	if (pt_prev) {
		if (unlikely(skb_orphan_frags(skb, GFP_ATOMIC)))
			goto drop;
		else
			ret = pt_prev->func(skb, skb->dev, pt_prev, orig_dev);
	} else {
drop:
		atomic_long_inc(&skb->dev->rx_dropped);
		kfree_skb(skb);
		/* Jamal, now you will not able to escape explaining
		 * me how you were going to use this. :-)
		 */
		ret = NET_RX_DROP;
	}

unlock:
	rcu_read_unlock();
	return ret;
}

static int __netif_receive_skb(struct sk_buff *skb)
{
	int ret;

	if (sk_memalloc_socks() && skb_pfmemalloc(skb)) {
		unsigned long pflags = current->flags;

		/*
		 * PFMEMALLOC skbs are special, they should
		 * - be delivered to SOCK_MEMALLOC sockets only
		 * - stay away from userspace
		 * - have bounded memory usage
		 *
		 * Use PF_MEMALLOC as this saves us from propagating the allocation
		 * context down to all allocation sites.
		 */
		current->flags |= PF_MEMALLOC;
		ret = __netif_receive_skb_core(skb, true);
		tsk_restore_flags(current, pflags, PF_MEMALLOC);
	} else
		ret = __netif_receive_skb_core(skb, false);

	return ret;
}

static int netif_receive_skb_internal(struct sk_buff *skb)
{
	net_timestamp_check(netdev_tstamp_prequeue, skb);

	if (skb_defer_rx_timestamp(skb))
		return NET_RX_SUCCESS;

#ifdef CONFIG_RPS
	if (static_key_false(&rps_needed)) {
		struct rps_dev_flow voidflow, *rflow = &voidflow;
		int cpu, ret;

		rcu_read_lock();

		cpu = get_rps_cpu(skb->dev, skb, &rflow);

		if (cpu >= 0) {
			ret = enqueue_to_backlog(skb, cpu, &rflow->last_qtail);
			rcu_read_unlock();
			return ret;
		}
		rcu_read_unlock();
	}
#endif
	return __netif_receive_skb(skb);
}

/**
 *	netif_receive_skb - process receive buffer from network
 *	@skb: buffer to process
 *
 *	netif_receive_skb() is the main receive data processing function.
 *	It always succeeds. The buffer may be dropped during processing
 *	for congestion control or by the protocol layers.
 *
 *	This function may only be called from softirq context and interrupts
 *	should be enabled.
 *
 *	Return values (usually ignored):
 *	NET_RX_SUCCESS: no congestion
 *	NET_RX_DROP: packet was dropped
 */
int netif_receive_skb(struct sk_buff *skb)
{
	trace_netif_receive_skb_entry(skb);

	return netif_receive_skb_internal(skb);
}
EXPORT_SYMBOL(netif_receive_skb);

/* Network device is going away, flush any packets still pending
 * Called with irqs disabled.
 */
static void flush_backlog(void *arg)
{
	struct net_device *dev = arg;
	struct softnet_data *sd = this_cpu_ptr(&softnet_data);
	struct sk_buff *skb, *tmp;

	rps_lock(sd);
	skb_queue_walk_safe(&sd->input_pkt_queue, skb, tmp) {
		if (skb->dev == dev) {
			__skb_unlink(skb, &sd->input_pkt_queue);
			kfree_skb(skb);
			input_queue_head_incr(sd);
		}
	}
	rps_unlock(sd);

	skb_queue_walk_safe(&sd->process_queue, skb, tmp) {
		if (skb->dev == dev) {
			__skb_unlink(skb, &sd->process_queue);
			kfree_skb(skb);
			input_queue_head_incr(sd);
		}
	}
}

static int napi_gro_complete(struct sk_buff *skb)
{
	struct packet_offload *ptype;
	__be16 type = skb->protocol;
	struct list_head *head = &offload_base;
	int err = -ENOENT;

	BUILD_BUG_ON(sizeof(struct napi_gro_cb) > sizeof(skb->cb));

	if (NAPI_GRO_CB(skb)->count == 1) {
		skb_shinfo(skb)->gso_size = 0;
		goto out;
	}

	rcu_read_lock();
	list_for_each_entry_rcu(ptype, head, list) {
		if (ptype->type != type || !ptype->callbacks.gro_complete)
			continue;

		err = ptype->callbacks.gro_complete(skb, 0);
		break;
	}
	rcu_read_unlock();

	if (err) {
		WARN_ON(&ptype->list == head);
		kfree_skb(skb);
		return NET_RX_SUCCESS;
	}

out:
	return netif_receive_skb_internal(skb);
}

/* napi->gro_list contains packets ordered by age.
 * youngest packets at the head of it.
 * Complete skbs in reverse order to reduce latencies.
 */
void napi_gro_flush(struct napi_struct *napi, bool flush_old)
{
	struct sk_buff *skb, *prev = NULL;

	/* scan list and build reverse chain */
	for (skb = napi->gro_list; skb != NULL; skb = skb->next) {
		skb->prev = prev;
		prev = skb;
	}

	for (skb = prev; skb; skb = prev) {
		skb->next = NULL;

		if (flush_old && NAPI_GRO_CB(skb)->age == jiffies)
			return;

		prev = skb->prev;
		napi_gro_complete(skb);
		napi->gro_count--;
	}

	napi->gro_list = NULL;
}
EXPORT_SYMBOL(napi_gro_flush);

static void gro_list_prepare(struct napi_struct *napi, struct sk_buff *skb)
{
	struct sk_buff *p;
	unsigned int maclen = skb->dev->hard_header_len;
	u32 hash = skb_get_hash_raw(skb);

	for (p = napi->gro_list; p; p = p->next) {
		unsigned long diffs;

		NAPI_GRO_CB(p)->flush = 0;

		if (hash != skb_get_hash_raw(p)) {
			NAPI_GRO_CB(p)->same_flow = 0;
			continue;
		}

		diffs = (unsigned long)p->dev ^ (unsigned long)skb->dev;
		diffs |= p->vlan_tci ^ skb->vlan_tci;
		if (maclen == ETH_HLEN)
			diffs |= compare_ether_header(skb_mac_header(p),
						      skb_mac_header(skb));
		else if (!diffs)
			diffs = memcmp(skb_mac_header(p),
				       skb_mac_header(skb),
				       maclen);
		NAPI_GRO_CB(p)->same_flow = !diffs;
	}
}

static void skb_gro_reset_offset(struct sk_buff *skb)
{
	const struct skb_shared_info *pinfo = skb_shinfo(skb);
	const skb_frag_t *frag0 = &pinfo->frags[0];

	NAPI_GRO_CB(skb)->data_offset = 0;
	NAPI_GRO_CB(skb)->frag0 = NULL;
	NAPI_GRO_CB(skb)->frag0_len = 0;

	if (skb_mac_header(skb) == skb_tail_pointer(skb) &&
	    pinfo->nr_frags &&
	    !PageHighMem(skb_frag_page(frag0))) {
		NAPI_GRO_CB(skb)->frag0 = skb_frag_address(frag0);
		NAPI_GRO_CB(skb)->frag0_len = skb_frag_size(frag0);
	}
}

static void gro_pull_from_frag0(struct sk_buff *skb, int grow)
{
	struct skb_shared_info *pinfo = skb_shinfo(skb);

	BUG_ON(skb->end - skb->tail < grow);

	memcpy(skb_tail_pointer(skb), NAPI_GRO_CB(skb)->frag0, grow);

	skb->data_len -= grow;
	skb->tail += grow;

	pinfo->frags[0].page_offset += grow;
	skb_frag_size_sub(&pinfo->frags[0], grow);

	if (unlikely(!skb_frag_size(&pinfo->frags[0]))) {
		skb_frag_unref(skb, 0);
		memmove(pinfo->frags, pinfo->frags + 1,
			--pinfo->nr_frags * sizeof(pinfo->frags[0]));
	}
}

static enum gro_result dev_gro_receive(struct napi_struct *napi, struct sk_buff *skb)
{
	struct sk_buff **pp = NULL;
	struct packet_offload *ptype;
	__be16 type = skb->protocol;
	struct list_head *head = &offload_base;
	int same_flow;
	enum gro_result ret;
	int grow;

	if (!(skb->dev->features & NETIF_F_GRO))
		goto normal;

	if (skb_is_gso(skb) || skb_has_frag_list(skb) || skb->csum_bad)
		goto normal;

	gro_list_prepare(napi, skb);

	rcu_read_lock();
	list_for_each_entry_rcu(ptype, head, list) {
		if (ptype->type != type || !ptype->callbacks.gro_receive)
			continue;

		skb_set_network_header(skb, skb_gro_offset(skb));
		skb_reset_mac_len(skb);
		NAPI_GRO_CB(skb)->same_flow = 0;
		NAPI_GRO_CB(skb)->flush = 0;
		NAPI_GRO_CB(skb)->free = 0;
		NAPI_GRO_CB(skb)->udp_mark = 0;

		/* Setup for GRO checksum validation */
		switch (skb->ip_summed) {
		case CHECKSUM_COMPLETE:
			NAPI_GRO_CB(skb)->csum = skb->csum;
			NAPI_GRO_CB(skb)->csum_valid = 1;
			NAPI_GRO_CB(skb)->csum_cnt = 0;
			break;
		case CHECKSUM_UNNECESSARY:
			NAPI_GRO_CB(skb)->csum_cnt = skb->csum_level + 1;
			NAPI_GRO_CB(skb)->csum_valid = 0;
			break;
		default:
			NAPI_GRO_CB(skb)->csum_cnt = 0;
			NAPI_GRO_CB(skb)->csum_valid = 0;
		}

		pp = ptype->callbacks.gro_receive(&napi->gro_list, skb);
		break;
	}
	rcu_read_unlock();

	if (&ptype->list == head)
		goto normal;

	same_flow = NAPI_GRO_CB(skb)->same_flow;
	ret = NAPI_GRO_CB(skb)->free ? GRO_MERGED_FREE : GRO_MERGED;

	if (pp) {
		struct sk_buff *nskb = *pp;

		*pp = nskb->next;
		nskb->next = NULL;
		napi_gro_complete(nskb);
		napi->gro_count--;
	}

	if (same_flow)
		goto ok;

	if (NAPI_GRO_CB(skb)->flush)
		goto normal;

	if (unlikely(napi->gro_count >= MAX_GRO_SKBS)) {
		struct sk_buff *nskb = napi->gro_list;

		/* locate the end of the list to select the 'oldest' flow */
		while (nskb->next) {
			pp = &nskb->next;
			nskb = *pp;
		}
		*pp = NULL;
		nskb->next = NULL;
		napi_gro_complete(nskb);
	} else {
		napi->gro_count++;
	}
	NAPI_GRO_CB(skb)->count = 1;
	NAPI_GRO_CB(skb)->age = jiffies;
	NAPI_GRO_CB(skb)->last = skb;
	skb_shinfo(skb)->gso_size = skb_gro_len(skb);
	skb->next = napi->gro_list;
	napi->gro_list = skb;
	ret = GRO_HELD;

pull:
	grow = skb_gro_offset(skb) - skb_headlen(skb);
	if (grow > 0)
		gro_pull_from_frag0(skb, grow);
ok:
	return ret;

normal:
	ret = GRO_NORMAL;
	goto pull;
}

struct packet_offload *gro_find_receive_by_type(__be16 type)
{
	struct list_head *offload_head = &offload_base;
	struct packet_offload *ptype;

	list_for_each_entry_rcu(ptype, offload_head, list) {
		if (ptype->type != type || !ptype->callbacks.gro_receive)
			continue;
		return ptype;
	}
	return NULL;
}
EXPORT_SYMBOL(gro_find_receive_by_type);

struct packet_offload *gro_find_complete_by_type(__be16 type)
{
	struct list_head *offload_head = &offload_base;
	struct packet_offload *ptype;

	list_for_each_entry_rcu(ptype, offload_head, list) {
		if (ptype->type != type || !ptype->callbacks.gro_complete)
			continue;
		return ptype;
	}
	return NULL;
}
EXPORT_SYMBOL(gro_find_complete_by_type);

static gro_result_t napi_skb_finish(gro_result_t ret, struct sk_buff *skb)
{
	switch (ret) {
	case GRO_NORMAL:
		if (netif_receive_skb_internal(skb))
			ret = GRO_DROP;
		break;

	case GRO_DROP:
		kfree_skb(skb);
		break;

	case GRO_MERGED_FREE:
		if (NAPI_GRO_CB(skb)->free == NAPI_GRO_FREE_STOLEN_HEAD)
			kmem_cache_free(skbuff_head_cache, skb);
		else
			__kfree_skb(skb);
		break;

	case GRO_HELD:
	case GRO_MERGED:
		break;
	}

	return ret;
}

gro_result_t napi_gro_receive(struct napi_struct *napi, struct sk_buff *skb)
{
	trace_napi_gro_receive_entry(skb);

	skb_gro_reset_offset(skb);

	return napi_skb_finish(dev_gro_receive(napi, skb), skb);
}
EXPORT_SYMBOL(napi_gro_receive);

static void napi_reuse_skb(struct napi_struct *napi, struct sk_buff *skb)
{
	if (unlikely(skb->pfmemalloc)) {
		consume_skb(skb);
		return;
	}
	__skb_pull(skb, skb_headlen(skb));
	/* restore the reserve we had after netdev_alloc_skb_ip_align() */
	skb_reserve(skb, NET_SKB_PAD + NET_IP_ALIGN - skb_headroom(skb));
	skb->vlan_tci = 0;
	skb->dev = napi->dev;
	skb->skb_iif = 0;
	skb->encapsulation = 0;
	skb_shinfo(skb)->gso_type = 0;
	skb->truesize = SKB_TRUESIZE(skb_end_offset(skb));

	napi->skb = skb;
}

struct sk_buff *napi_get_frags(struct napi_struct *napi)
{
	struct sk_buff *skb = napi->skb;

	if (!skb) {
		skb = napi_alloc_skb(napi, GRO_MAX_HEAD);
		napi->skb = skb;
	}
	return skb;
}
EXPORT_SYMBOL(napi_get_frags);

static gro_result_t napi_frags_finish(struct napi_struct *napi,
				      struct sk_buff *skb,
				      gro_result_t ret)
{
	switch (ret) {
	case GRO_NORMAL:
	case GRO_HELD:
		__skb_push(skb, ETH_HLEN);
		skb->protocol = eth_type_trans(skb, skb->dev);
		if (ret == GRO_NORMAL && netif_receive_skb_internal(skb))
			ret = GRO_DROP;
		break;

	case GRO_DROP:
	case GRO_MERGED_FREE:
		napi_reuse_skb(napi, skb);
		break;

	case GRO_MERGED:
		break;
	}

	return ret;
}

/* Upper GRO stack assumes network header starts at gro_offset=0
 * Drivers could call both napi_gro_frags() and napi_gro_receive()
 * We copy ethernet header into skb->data to have a common layout.
 */
static struct sk_buff *napi_frags_skb(struct napi_struct *napi)
{
	struct sk_buff *skb = napi->skb;
	const struct ethhdr *eth;
	unsigned int hlen = sizeof(*eth);

	napi->skb = NULL;

	skb_reset_mac_header(skb);
	skb_gro_reset_offset(skb);

	eth = skb_gro_header_fast(skb, 0);
	if (unlikely(skb_gro_header_hard(skb, hlen))) {
		eth = skb_gro_header_slow(skb, hlen, 0);
		if (unlikely(!eth)) {
			napi_reuse_skb(napi, skb);
			return NULL;
		}
	} else {
		gro_pull_from_frag0(skb, hlen);
		NAPI_GRO_CB(skb)->frag0 += hlen;
		NAPI_GRO_CB(skb)->frag0_len -= hlen;
	}
	__skb_pull(skb, hlen);

	/*
	 * This works because the only protocols we care about don't require
	 * special handling.
	 * We'll fix it up properly in napi_frags_finish()
	 */
	skb->protocol = eth->h_proto;

	return skb;
}

gro_result_t napi_gro_frags(struct napi_struct *napi)
{
	struct sk_buff *skb = napi_frags_skb(napi);

	if (!skb)
		return GRO_DROP;

	trace_napi_gro_frags_entry(skb);

	return napi_frags_finish(napi, skb, dev_gro_receive(napi, skb));
}
EXPORT_SYMBOL(napi_gro_frags);

/* Compute the checksum from gro_offset and return the folded value
 * after adding in any pseudo checksum.
 */
__sum16 __skb_gro_checksum_complete(struct sk_buff *skb)
{
	__wsum wsum;
	__sum16 sum;

	wsum = skb_checksum(skb, skb_gro_offset(skb), skb_gro_len(skb), 0);

	/* NAPI_GRO_CB(skb)->csum holds pseudo checksum */
	sum = csum_fold(csum_add(NAPI_GRO_CB(skb)->csum, wsum));
	if (likely(!sum)) {
		if (unlikely(skb->ip_summed == CHECKSUM_COMPLETE) &&
		    !skb->csum_complete_sw)
			netdev_rx_csum_fault(skb->dev);
	}

	NAPI_GRO_CB(skb)->csum = wsum;
	NAPI_GRO_CB(skb)->csum_valid = 1;

	return sum;
}
EXPORT_SYMBOL(__skb_gro_checksum_complete);

/*
 * net_rps_action_and_irq_enable sends any pending IPI's for rps.
 * Note: called with local irq disabled, but exits with local irq enabled.
 */
static void net_rps_action_and_irq_enable(struct softnet_data *sd)
{
#ifdef CONFIG_RPS
	struct softnet_data *remsd = sd->rps_ipi_list;

	if (remsd) {
		sd->rps_ipi_list = NULL;

		local_irq_enable();

		/* Send pending IPI's to kick RPS processing on remote cpus. */
		while (remsd) {
			struct softnet_data *next = remsd->rps_ipi_next;

			if (cpu_online(remsd->cpu))
				smp_call_function_single_async(remsd->cpu,
							   &remsd->csd);
			remsd = next;
		}
	} else
#endif
		local_irq_enable();
}

static bool sd_has_rps_ipi_waiting(struct softnet_data *sd)
{
#ifdef CONFIG_RPS
	return sd->rps_ipi_list != NULL;
#else
	return false;
#endif
}

static int process_backlog(struct napi_struct *napi, int quota)
{
	int work = 0;
	struct softnet_data *sd = container_of(napi, struct softnet_data, backlog);

	/* Check if we have pending ipi, its better to send them now,
	 * not waiting net_rx_action() end.
	 */
	if (sd_has_rps_ipi_waiting(sd)) {
		local_irq_disable();
		net_rps_action_and_irq_enable(sd);
	}

	napi->weight = weight_p;
	local_irq_disable();
	while (1) {
		struct sk_buff *skb;

		while ((skb = __skb_dequeue(&sd->process_queue))) {
			local_irq_enable();
			__netif_receive_skb(skb);
			local_irq_disable();
			input_queue_head_incr(sd);
			if (++work >= quota) {
				local_irq_enable();
				return work;
			}
		}

		rps_lock(sd);
		if (skb_queue_empty(&sd->input_pkt_queue)) {
			/*
			 * Inline a custom version of __napi_complete().
			 * only current cpu owns and manipulates this napi,
			 * and NAPI_STATE_SCHED is the only possible flag set
			 * on backlog.
			 * We can use a plain write instead of clear_bit(),
			 * and we dont need an smp_mb() memory barrier.
			 */
			napi->state = 0;
			rps_unlock(sd);

			break;
		}

		skb_queue_splice_tail_init(&sd->input_pkt_queue,
					   &sd->process_queue);
		rps_unlock(sd);
	}
	local_irq_enable();

	return work;
}

/**
 * __napi_schedule - schedule for receive
 * @n: entry to schedule
 *
 * The entry's receive function will be scheduled to run.
 * Consider using __napi_schedule_irqoff() if hard irqs are masked.
 */
void __napi_schedule(struct napi_struct *n)
{
	unsigned long flags;

	local_irq_save(flags);
	____napi_schedule(this_cpu_ptr(&softnet_data), n);
	local_irq_restore(flags);
}
EXPORT_SYMBOL(__napi_schedule);

/**
 * __napi_schedule_irqoff - schedule for receive
 * @n: entry to schedule
 *
 * Variant of __napi_schedule() assuming hard irqs are masked
 */
void __napi_schedule_irqoff(struct napi_struct *n)
{
	____napi_schedule(this_cpu_ptr(&softnet_data), n);
}
EXPORT_SYMBOL(__napi_schedule_irqoff);

void __napi_complete(struct napi_struct *n)
{
	BUG_ON(!test_bit(NAPI_STATE_SCHED, &n->state));

	list_del_init(&n->poll_list);
	smp_mb__before_atomic();
	clear_bit(NAPI_STATE_SCHED, &n->state);
}
EXPORT_SYMBOL(__napi_complete);

void napi_complete_done(struct napi_struct *n, int work_done)
{
	unsigned long flags;

	/*
	 * don't let napi dequeue from the cpu poll list
	 * just in case its running on a different cpu
	 */
	if (unlikely(test_bit(NAPI_STATE_NPSVC, &n->state)))
		return;

	if (n->gro_list) {
		unsigned long timeout = 0;

		if (work_done)
			timeout = n->dev->gro_flush_timeout;

		if (timeout)
			hrtimer_start(&n->timer, ns_to_ktime(timeout),
				      HRTIMER_MODE_REL_PINNED);
		else
			napi_gro_flush(n, false);
	}
	if (likely(list_empty(&n->poll_list))) {
		WARN_ON_ONCE(!test_and_clear_bit(NAPI_STATE_SCHED, &n->state));
	} else {
		/* If n->poll_list is not empty, we need to mask irqs */
		local_irq_save(flags);
		__napi_complete(n);
		local_irq_restore(flags);
	}
}
EXPORT_SYMBOL(napi_complete_done);

/* must be called under rcu_read_lock(), as we dont take a reference */
struct napi_struct *napi_by_id(unsigned int napi_id)
{
	unsigned int hash = napi_id % HASH_SIZE(napi_hash);
	struct napi_struct *napi;

	hlist_for_each_entry_rcu(napi, &napi_hash[hash], napi_hash_node)
		if (napi->napi_id == napi_id)
			return napi;

	return NULL;
}
EXPORT_SYMBOL_GPL(napi_by_id);

void napi_hash_add(struct napi_struct *napi)
{
	if (!test_and_set_bit(NAPI_STATE_HASHED, &napi->state)) {

		spin_lock(&napi_hash_lock);

		/* 0 is not a valid id, we also skip an id that is taken
		 * we expect both events to be extremely rare
		 */
		napi->napi_id = 0;
		while (!napi->napi_id) {
			napi->napi_id = ++napi_gen_id;
			if (napi_by_id(napi->napi_id))
				napi->napi_id = 0;
		}

		hlist_add_head_rcu(&napi->napi_hash_node,
			&napi_hash[napi->napi_id % HASH_SIZE(napi_hash)]);

		spin_unlock(&napi_hash_lock);
	}
}
EXPORT_SYMBOL_GPL(napi_hash_add);

/* Warning : caller is responsible to make sure rcu grace period
 * is respected before freeing memory containing @napi
 */
void napi_hash_del(struct napi_struct *napi)
{
	spin_lock(&napi_hash_lock);

	if (test_and_clear_bit(NAPI_STATE_HASHED, &napi->state))
		hlist_del_rcu(&napi->napi_hash_node);

	spin_unlock(&napi_hash_lock);
}
EXPORT_SYMBOL_GPL(napi_hash_del);

static enum hrtimer_restart napi_watchdog(struct hrtimer *timer)
{
	struct napi_struct *napi;

	napi = container_of(timer, struct napi_struct, timer);
	if (napi->gro_list)
		napi_schedule(napi);

	return HRTIMER_NORESTART;
}

void netif_napi_add(struct net_device *dev, struct napi_struct *napi,
		    int (*poll)(struct napi_struct *, int), int weight)
{
	INIT_LIST_HEAD(&napi->poll_list);
	hrtimer_init(&napi->timer, CLOCK_MONOTONIC, HRTIMER_MODE_REL_PINNED);
	napi->timer.function = napi_watchdog;
	napi->gro_count = 0;
	napi->gro_list = NULL;
	napi->skb = NULL;
	napi->poll = poll;
	if (weight > NAPI_POLL_WEIGHT)
		pr_err_once("netif_napi_add() called with weight %d on device %s\n",
			    weight, dev->name);
	napi->weight = weight;
	list_add(&napi->dev_list, &dev->napi_list);
	napi->dev = dev;
#ifdef CONFIG_NETPOLL
	spin_lock_init(&napi->poll_lock);
	napi->poll_owner = -1;
#endif
	set_bit(NAPI_STATE_SCHED, &napi->state);
}
EXPORT_SYMBOL(netif_napi_add);

void napi_disable(struct napi_struct *n)
{
	might_sleep();
	set_bit(NAPI_STATE_DISABLE, &n->state);

	while (test_and_set_bit(NAPI_STATE_SCHED, &n->state))
		msleep(1);

	hrtimer_cancel(&n->timer);

	clear_bit(NAPI_STATE_DISABLE, &n->state);
}
EXPORT_SYMBOL(napi_disable);

void netif_napi_del(struct napi_struct *napi)
{
	list_del_init(&napi->dev_list);
	napi_free_frags(napi);

	kfree_skb_list(napi->gro_list);
	napi->gro_list = NULL;
	napi->gro_count = 0;
}
EXPORT_SYMBOL(netif_napi_del);

static int napi_poll(struct napi_struct *n, struct list_head *repoll)
{
	void *have;
	int work, weight;

	list_del_init(&n->poll_list);

	have = netpoll_poll_lock(n);

	weight = n->weight;

	/* This NAPI_STATE_SCHED test is for avoiding a race
	 * with netpoll's poll_napi().  Only the entity which
	 * obtains the lock and sees NAPI_STATE_SCHED set will
	 * actually make the ->poll() call.  Therefore we avoid
	 * accidentally calling ->poll() when NAPI is not scheduled.
	 */
	work = 0;
	if (test_bit(NAPI_STATE_SCHED, &n->state)) {
		work = n->poll(n, weight);
		trace_napi_poll(n);
	}

	WARN_ON_ONCE(work > weight);

	if (likely(work < weight))
		goto out_unlock;

	/* Drivers must not modify the NAPI state if they
	 * consume the entire weight.  In such cases this code
	 * still "owns" the NAPI instance and therefore can
	 * move the instance around on the list at-will.
	 */
	if (unlikely(napi_disable_pending(n))) {
		napi_complete(n);
		goto out_unlock;
	}

	if (n->gro_list) {
		/* flush too old packets
		 * If HZ < 1000, flush all packets.
		 */
		napi_gro_flush(n, HZ >= 1000);
	}

	/* Some drivers may have called napi_schedule
	 * prior to exhausting their budget.
	 */
	if (unlikely(!list_empty(&n->poll_list))) {
		pr_warn_once("%s: Budget exhausted after napi rescheduled\n",
			     n->dev ? n->dev->name : "backlog");
		goto out_unlock;
	}

	list_add_tail(&n->poll_list, repoll);

out_unlock:
	netpoll_poll_unlock(have);

	return work;
}

static void net_rx_action(struct softirq_action *h)
{
	struct softnet_data *sd = this_cpu_ptr(&softnet_data);
	unsigned long time_limit = jiffies + 2;
	int budget = netdev_budget;
	LIST_HEAD(list);
	LIST_HEAD(repoll);

	local_irq_disable();
	list_splice_init(&sd->poll_list, &list);
	local_irq_enable();

	for (;;) {
		struct napi_struct *n;

		if (list_empty(&list)) {
			if (!sd_has_rps_ipi_waiting(sd) && list_empty(&repoll))
				return;
			break;
		}

		n = list_first_entry(&list, struct napi_struct, poll_list);
		budget -= napi_poll(n, &repoll);

		/* If softirq window is exhausted then punt.
		 * Allow this to run for 2 jiffies since which will allow
		 * an average latency of 1.5/HZ.
		 */
		if (unlikely(budget <= 0 ||
			     time_after_eq(jiffies, time_limit))) {
			sd->time_squeeze++;
			break;
		}
	}

	local_irq_disable();

	list_splice_tail_init(&sd->poll_list, &list);
	list_splice_tail(&repoll, &list);
	list_splice(&list, &sd->poll_list);
	if (!list_empty(&sd->poll_list))
		__raise_softirq_irqoff(NET_RX_SOFTIRQ);

	net_rps_action_and_irq_enable(sd);
}

struct netdev_adjacent {
	struct net_device *dev;

	/* upper master flag, there can only be one master device per list */
	bool master;

	/* counter for the number of times this device was added to us */
	u16 ref_nr;

	/* private field for the users */
	void *private;

	struct list_head list;
	struct rcu_head rcu;
};

static struct netdev_adjacent *__netdev_find_adj(struct net_device *dev,
						 struct net_device *adj_dev,
						 struct list_head *adj_list)
{
	struct netdev_adjacent *adj;

	list_for_each_entry(adj, adj_list, list) {
		if (adj->dev == adj_dev)
			return adj;
	}
	return NULL;
}

/**
 * netdev_has_upper_dev - Check if device is linked to an upper device
 * @dev: device
 * @upper_dev: upper device to check
 *
 * Find out if a device is linked to specified upper device and return true
 * in case it is. Note that this checks only immediate upper device,
 * not through a complete stack of devices. The caller must hold the RTNL lock.
 */
bool netdev_has_upper_dev(struct net_device *dev,
			  struct net_device *upper_dev)
{
	ASSERT_RTNL();

	return __netdev_find_adj(dev, upper_dev, &dev->all_adj_list.upper);
}
EXPORT_SYMBOL(netdev_has_upper_dev);

/**
 * netdev_has_any_upper_dev - Check if device is linked to some device
 * @dev: device
 *
 * Find out if a device is linked to an upper device and return true in case
 * it is. The caller must hold the RTNL lock.
 */
static bool netdev_has_any_upper_dev(struct net_device *dev)
{
	ASSERT_RTNL();

	return !list_empty(&dev->all_adj_list.upper);
}

/**
 * netdev_master_upper_dev_get - Get master upper device
 * @dev: device
 *
 * Find a master upper device and return pointer to it or NULL in case
 * it's not there. The caller must hold the RTNL lock.
 */
struct net_device *netdev_master_upper_dev_get(struct net_device *dev)
{
	struct netdev_adjacent *upper;

	ASSERT_RTNL();

	if (list_empty(&dev->adj_list.upper))
		return NULL;

	upper = list_first_entry(&dev->adj_list.upper,
				 struct netdev_adjacent, list);
	if (likely(upper->master))
		return upper->dev;
	return NULL;
}
EXPORT_SYMBOL(netdev_master_upper_dev_get);

void *netdev_adjacent_get_private(struct list_head *adj_list)
{
	struct netdev_adjacent *adj;

	adj = list_entry(adj_list, struct netdev_adjacent, list);

	return adj->private;
}
EXPORT_SYMBOL(netdev_adjacent_get_private);

/**
 * netdev_upper_get_next_dev_rcu - Get the next dev from upper list
 * @dev: device
 * @iter: list_head ** of the current position
 *
 * Gets the next device from the dev's upper list, starting from iter
 * position. The caller must hold RCU read lock.
 */
struct net_device *netdev_upper_get_next_dev_rcu(struct net_device *dev,
						 struct list_head **iter)
{
	struct netdev_adjacent *upper;

	WARN_ON_ONCE(!rcu_read_lock_held() && !lockdep_rtnl_is_held());

	upper = list_entry_rcu((*iter)->next, struct netdev_adjacent, list);

	if (&upper->list == &dev->adj_list.upper)
		return NULL;

	*iter = &upper->list;

	return upper->dev;
}
EXPORT_SYMBOL(netdev_upper_get_next_dev_rcu);

/**
 * netdev_all_upper_get_next_dev_rcu - Get the next dev from upper list
 * @dev: device
 * @iter: list_head ** of the current position
 *
 * Gets the next device from the dev's upper list, starting from iter
 * position. The caller must hold RCU read lock.
 */
struct net_device *netdev_all_upper_get_next_dev_rcu(struct net_device *dev,
						     struct list_head **iter)
{
	struct netdev_adjacent *upper;

	WARN_ON_ONCE(!rcu_read_lock_held() && !lockdep_rtnl_is_held());

	upper = list_entry_rcu((*iter)->next, struct netdev_adjacent, list);

	if (&upper->list == &dev->all_adj_list.upper)
		return NULL;

	*iter = &upper->list;

	return upper->dev;
}
EXPORT_SYMBOL(netdev_all_upper_get_next_dev_rcu);

/**
 * netdev_lower_get_next_private - Get the next ->private from the
 *				   lower neighbour list
 * @dev: device
 * @iter: list_head ** of the current position
 *
 * Gets the next netdev_adjacent->private from the dev's lower neighbour
 * list, starting from iter position. The caller must hold either hold the
 * RTNL lock or its own locking that guarantees that the neighbour lower
 * list will remain unchainged.
 */
void *netdev_lower_get_next_private(struct net_device *dev,
				    struct list_head **iter)
{
	struct netdev_adjacent *lower;

	lower = list_entry(*iter, struct netdev_adjacent, list);

	if (&lower->list == &dev->adj_list.lower)
		return NULL;

	*iter = lower->list.next;

	return lower->private;
}
EXPORT_SYMBOL(netdev_lower_get_next_private);

/**
 * netdev_lower_get_next_private_rcu - Get the next ->private from the
 *				       lower neighbour list, RCU
 *				       variant
 * @dev: device
 * @iter: list_head ** of the current position
 *
 * Gets the next netdev_adjacent->private from the dev's lower neighbour
 * list, starting from iter position. The caller must hold RCU read lock.
 */
void *netdev_lower_get_next_private_rcu(struct net_device *dev,
					struct list_head **iter)
{
	struct netdev_adjacent *lower;

	WARN_ON_ONCE(!rcu_read_lock_held());

	lower = list_entry_rcu((*iter)->next, struct netdev_adjacent, list);

	if (&lower->list == &dev->adj_list.lower)
		return NULL;

	*iter = &lower->list;

	return lower->private;
}
EXPORT_SYMBOL(netdev_lower_get_next_private_rcu);

/**
 * netdev_lower_get_next - Get the next device from the lower neighbour
 *                         list
 * @dev: device
 * @iter: list_head ** of the current position
 *
 * Gets the next netdev_adjacent from the dev's lower neighbour
 * list, starting from iter position. The caller must hold RTNL lock or
 * its own locking that guarantees that the neighbour lower
 * list will remain unchainged.
 */
void *netdev_lower_get_next(struct net_device *dev, struct list_head **iter)
{
	struct netdev_adjacent *lower;

	lower = list_entry((*iter)->next, struct netdev_adjacent, list);

	if (&lower->list == &dev->adj_list.lower)
		return NULL;

	*iter = &lower->list;

	return lower->dev;
}
EXPORT_SYMBOL(netdev_lower_get_next);

/**
 * netdev_lower_get_first_private_rcu - Get the first ->private from the
 *				       lower neighbour list, RCU
 *				       variant
 * @dev: device
 *
 * Gets the first netdev_adjacent->private from the dev's lower neighbour
 * list. The caller must hold RCU read lock.
 */
void *netdev_lower_get_first_private_rcu(struct net_device *dev)
{
	struct netdev_adjacent *lower;

	lower = list_first_or_null_rcu(&dev->adj_list.lower,
			struct netdev_adjacent, list);
	if (lower)
		return lower->private;
	return NULL;
}
EXPORT_SYMBOL(netdev_lower_get_first_private_rcu);

/**
 * netdev_master_upper_dev_get_rcu - Get master upper device
 * @dev: device
 *
 * Find a master upper device and return pointer to it or NULL in case
 * it's not there. The caller must hold the RCU read lock.
 */
struct net_device *netdev_master_upper_dev_get_rcu(struct net_device *dev)
{
	struct netdev_adjacent *upper;

	upper = list_first_or_null_rcu(&dev->adj_list.upper,
				       struct netdev_adjacent, list);
	if (upper && likely(upper->master))
		return upper->dev;
	return NULL;
}
EXPORT_SYMBOL(netdev_master_upper_dev_get_rcu);

static int netdev_adjacent_sysfs_add(struct net_device *dev,
			      struct net_device *adj_dev,
			      struct list_head *dev_list)
{
	char linkname[IFNAMSIZ+7];
	sprintf(linkname, dev_list == &dev->adj_list.upper ?
		"upper_%s" : "lower_%s", adj_dev->name);
	return sysfs_create_link(&(dev->dev.kobj), &(adj_dev->dev.kobj),
				 linkname);
}
static void netdev_adjacent_sysfs_del(struct net_device *dev,
			       char *name,
			       struct list_head *dev_list)
{
	char linkname[IFNAMSIZ+7];
	sprintf(linkname, dev_list == &dev->adj_list.upper ?
		"upper_%s" : "lower_%s", name);
	sysfs_remove_link(&(dev->dev.kobj), linkname);
}

static inline bool netdev_adjacent_is_neigh_list(struct net_device *dev,
						 struct net_device *adj_dev,
						 struct list_head *dev_list)
{
	return (dev_list == &dev->adj_list.upper ||
		dev_list == &dev->adj_list.lower) &&
		net_eq(dev_net(dev), dev_net(adj_dev));
}

static int __netdev_adjacent_dev_insert(struct net_device *dev,
					struct net_device *adj_dev,
					struct list_head *dev_list,
					void *private, bool master)
{
	struct netdev_adjacent *adj;
	int ret;

	adj = __netdev_find_adj(dev, adj_dev, dev_list);

	if (adj) {
		adj->ref_nr++;
		return 0;
	}

	adj = kmalloc(sizeof(*adj), GFP_KERNEL);
	if (!adj)
		return -ENOMEM;

	adj->dev = adj_dev;
	adj->master = master;
	adj->ref_nr = 1;
	adj->private = private;
	dev_hold(adj_dev);

	pr_debug("dev_hold for %s, because of link added from %s to %s\n",
		 adj_dev->name, dev->name, adj_dev->name);

	if (netdev_adjacent_is_neigh_list(dev, adj_dev, dev_list)) {
		ret = netdev_adjacent_sysfs_add(dev, adj_dev, dev_list);
		if (ret)
			goto free_adj;
	}

	/* Ensure that master link is always the first item in list. */
	if (master) {
		ret = sysfs_create_link(&(dev->dev.kobj),
					&(adj_dev->dev.kobj), "master");
		if (ret)
			goto remove_symlinks;

		list_add_rcu(&adj->list, dev_list);
	} else {
		list_add_tail_rcu(&adj->list, dev_list);
	}

	return 0;

remove_symlinks:
	if (netdev_adjacent_is_neigh_list(dev, adj_dev, dev_list))
		netdev_adjacent_sysfs_del(dev, adj_dev->name, dev_list);
free_adj:
	kfree(adj);
	dev_put(adj_dev);

	return ret;
}

static void __netdev_adjacent_dev_remove(struct net_device *dev,
					 struct net_device *adj_dev,
					 struct list_head *dev_list)
{
	struct netdev_adjacent *adj;

	adj = __netdev_find_adj(dev, adj_dev, dev_list);

	if (!adj) {
		pr_err("tried to remove device %s from %s\n",
		       dev->name, adj_dev->name);
		BUG();
	}

	if (adj->ref_nr > 1) {
		pr_debug("%s to %s ref_nr-- = %d\n", dev->name, adj_dev->name,
			 adj->ref_nr-1);
		adj->ref_nr--;
		return;
	}

	if (adj->master)
		sysfs_remove_link(&(dev->dev.kobj), "master");

	if (netdev_adjacent_is_neigh_list(dev, adj_dev, dev_list))
		netdev_adjacent_sysfs_del(dev, adj_dev->name, dev_list);

	list_del_rcu(&adj->list);
	pr_debug("dev_put for %s, because link removed from %s to %s\n",
		 adj_dev->name, dev->name, adj_dev->name);
	dev_put(adj_dev);
	kfree_rcu(adj, rcu);
}

static int __netdev_adjacent_dev_link_lists(struct net_device *dev,
					    struct net_device *upper_dev,
					    struct list_head *up_list,
					    struct list_head *down_list,
					    void *private, bool master)
{
	int ret;

	ret = __netdev_adjacent_dev_insert(dev, upper_dev, up_list, private,
					   master);
	if (ret)
		return ret;

	ret = __netdev_adjacent_dev_insert(upper_dev, dev, down_list, private,
					   false);
	if (ret) {
		__netdev_adjacent_dev_remove(dev, upper_dev, up_list);
		return ret;
	}

	return 0;
}

static int __netdev_adjacent_dev_link(struct net_device *dev,
				      struct net_device *upper_dev)
{
	return __netdev_adjacent_dev_link_lists(dev, upper_dev,
						&dev->all_adj_list.upper,
						&upper_dev->all_adj_list.lower,
						NULL, false);
}

static void __netdev_adjacent_dev_unlink_lists(struct net_device *dev,
					       struct net_device *upper_dev,
					       struct list_head *up_list,
					       struct list_head *down_list)
{
	__netdev_adjacent_dev_remove(dev, upper_dev, up_list);
	__netdev_adjacent_dev_remove(upper_dev, dev, down_list);
}

static void __netdev_adjacent_dev_unlink(struct net_device *dev,
					 struct net_device *upper_dev)
{
	__netdev_adjacent_dev_unlink_lists(dev, upper_dev,
					   &dev->all_adj_list.upper,
					   &upper_dev->all_adj_list.lower);
}

static int __netdev_adjacent_dev_link_neighbour(struct net_device *dev,
						struct net_device *upper_dev,
						void *private, bool master)
{
	int ret = __netdev_adjacent_dev_link(dev, upper_dev);

	if (ret)
		return ret;

	ret = __netdev_adjacent_dev_link_lists(dev, upper_dev,
					       &dev->adj_list.upper,
					       &upper_dev->adj_list.lower,
					       private, master);
	if (ret) {
		__netdev_adjacent_dev_unlink(dev, upper_dev);
		return ret;
	}

	return 0;
}

static void __netdev_adjacent_dev_unlink_neighbour(struct net_device *dev,
						   struct net_device *upper_dev)
{
	__netdev_adjacent_dev_unlink(dev, upper_dev);
	__netdev_adjacent_dev_unlink_lists(dev, upper_dev,
					   &dev->adj_list.upper,
					   &upper_dev->adj_list.lower);
}

static int __netdev_upper_dev_link(struct net_device *dev,
				   struct net_device *upper_dev, bool master,
				   void *private)
{
	struct netdev_adjacent *i, *j, *to_i, *to_j;
	int ret = 0;

	ASSERT_RTNL();

	if (dev == upper_dev)
		return -EBUSY;

	/* To prevent loops, check if dev is not upper device to upper_dev. */
	if (__netdev_find_adj(upper_dev, dev, &upper_dev->all_adj_list.upper))
		return -EBUSY;

	if (__netdev_find_adj(dev, upper_dev, &dev->all_adj_list.upper))
		return -EEXIST;

	if (master && netdev_master_upper_dev_get(dev))
		return -EBUSY;

	ret = __netdev_adjacent_dev_link_neighbour(dev, upper_dev, private,
						   master);
	if (ret)
		return ret;

	/* Now that we linked these devs, make all the upper_dev's
	 * all_adj_list.upper visible to every dev's all_adj_list.lower an
	 * versa, and don't forget the devices itself. All of these
	 * links are non-neighbours.
	 */
	list_for_each_entry(i, &dev->all_adj_list.lower, list) {
		list_for_each_entry(j, &upper_dev->all_adj_list.upper, list) {
			pr_debug("Interlinking %s with %s, non-neighbour\n",
				 i->dev->name, j->dev->name);
			ret = __netdev_adjacent_dev_link(i->dev, j->dev);
			if (ret)
				goto rollback_mesh;
		}
	}

	/* add dev to every upper_dev's upper device */
	list_for_each_entry(i, &upper_dev->all_adj_list.upper, list) {
		pr_debug("linking %s's upper device %s with %s\n",
			 upper_dev->name, i->dev->name, dev->name);
		ret = __netdev_adjacent_dev_link(dev, i->dev);
		if (ret)
			goto rollback_upper_mesh;
	}

	/* add upper_dev to every dev's lower device */
	list_for_each_entry(i, &dev->all_adj_list.lower, list) {
		pr_debug("linking %s's lower device %s with %s\n", dev->name,
			 i->dev->name, upper_dev->name);
		ret = __netdev_adjacent_dev_link(i->dev, upper_dev);
		if (ret)
			goto rollback_lower_mesh;
	}

	call_netdevice_notifiers(NETDEV_CHANGEUPPER, dev);
	return 0;

rollback_lower_mesh:
	to_i = i;
	list_for_each_entry(i, &dev->all_adj_list.lower, list) {
		if (i == to_i)
			break;
		__netdev_adjacent_dev_unlink(i->dev, upper_dev);
	}

	i = NULL;

rollback_upper_mesh:
	to_i = i;
	list_for_each_entry(i, &upper_dev->all_adj_list.upper, list) {
		if (i == to_i)
			break;
		__netdev_adjacent_dev_unlink(dev, i->dev);
	}

	i = j = NULL;

rollback_mesh:
	to_i = i;
	to_j = j;
	list_for_each_entry(i, &dev->all_adj_list.lower, list) {
		list_for_each_entry(j, &upper_dev->all_adj_list.upper, list) {
			if (i == to_i && j == to_j)
				break;
			__netdev_adjacent_dev_unlink(i->dev, j->dev);
		}
		if (i == to_i)
			break;
	}

	__netdev_adjacent_dev_unlink_neighbour(dev, upper_dev);

	return ret;
}

/**
 * netdev_upper_dev_link - Add a link to the upper device
 * @dev: device
 * @upper_dev: new upper device
 *
 * Adds a link to device which is upper to this one. The caller must hold
 * the RTNL lock. On a failure a negative errno code is returned.
 * On success the reference counts are adjusted and the function
 * returns zero.
 */
int netdev_upper_dev_link(struct net_device *dev,
			  struct net_device *upper_dev)
{
	return __netdev_upper_dev_link(dev, upper_dev, false, NULL);
}
EXPORT_SYMBOL(netdev_upper_dev_link);

/**
 * netdev_master_upper_dev_link - Add a master link to the upper device
 * @dev: device
 * @upper_dev: new upper device
 *
 * Adds a link to device which is upper to this one. In this case, only
 * one master upper device can be linked, although other non-master devices
 * might be linked as well. The caller must hold the RTNL lock.
 * On a failure a negative errno code is returned. On success the reference
 * counts are adjusted and the function returns zero.
 */
int netdev_master_upper_dev_link(struct net_device *dev,
				 struct net_device *upper_dev)
{
	return __netdev_upper_dev_link(dev, upper_dev, true, NULL);
}
EXPORT_SYMBOL(netdev_master_upper_dev_link);

int netdev_master_upper_dev_link_private(struct net_device *dev,
					 struct net_device *upper_dev,
					 void *private)
{
	return __netdev_upper_dev_link(dev, upper_dev, true, private);
}
EXPORT_SYMBOL(netdev_master_upper_dev_link_private);

/**
 * netdev_upper_dev_unlink - Removes a link to upper device
 * @dev: device
 * @upper_dev: new upper device
 *
 * Removes a link to device which is upper to this one. The caller must hold
 * the RTNL lock.
 */
void netdev_upper_dev_unlink(struct net_device *dev,
			     struct net_device *upper_dev)
{
	struct netdev_adjacent *i, *j;
	ASSERT_RTNL();

	__netdev_adjacent_dev_unlink_neighbour(dev, upper_dev);

	/* Here is the tricky part. We must remove all dev's lower
	 * devices from all upper_dev's upper devices and vice
	 * versa, to maintain the graph relationship.
	 */
	list_for_each_entry(i, &dev->all_adj_list.lower, list)
		list_for_each_entry(j, &upper_dev->all_adj_list.upper, list)
			__netdev_adjacent_dev_unlink(i->dev, j->dev);

	/* remove also the devices itself from lower/upper device
	 * list
	 */
	list_for_each_entry(i, &dev->all_adj_list.lower, list)
		__netdev_adjacent_dev_unlink(i->dev, upper_dev);

	list_for_each_entry(i, &upper_dev->all_adj_list.upper, list)
		__netdev_adjacent_dev_unlink(dev, i->dev);

	call_netdevice_notifiers(NETDEV_CHANGEUPPER, dev);
}
EXPORT_SYMBOL(netdev_upper_dev_unlink);

<<<<<<< HEAD
/**
 * netdev_bonding_info_change - Dispatch event about slave change
 * @dev: device
 * @netdev_bonding_info: info to dispatch
 *
 * Send NETDEV_BONDING_INFO to netdev notifiers with info.
 * The caller must hold the RTNL lock.
 */
void netdev_bonding_info_change(struct net_device *dev,
				struct netdev_bonding_info *bonding_info)
{
	struct netdev_notifier_bonding_info	info;

	memcpy(&info.bonding_info, bonding_info,
	       sizeof(struct netdev_bonding_info));
	call_netdevice_notifiers_info(NETDEV_BONDING_INFO, dev,
				      &info.info);
}
EXPORT_SYMBOL(netdev_bonding_info_change);

void netdev_adjacent_add_links(struct net_device *dev)
=======
static void netdev_adjacent_add_links(struct net_device *dev)
>>>>>>> 9d82f5eb
{
	struct netdev_adjacent *iter;

	struct net *net = dev_net(dev);

	list_for_each_entry(iter, &dev->adj_list.upper, list) {
		if (!net_eq(net,dev_net(iter->dev)))
			continue;
		netdev_adjacent_sysfs_add(iter->dev, dev,
					  &iter->dev->adj_list.lower);
		netdev_adjacent_sysfs_add(dev, iter->dev,
					  &dev->adj_list.upper);
	}

	list_for_each_entry(iter, &dev->adj_list.lower, list) {
		if (!net_eq(net,dev_net(iter->dev)))
			continue;
		netdev_adjacent_sysfs_add(iter->dev, dev,
					  &iter->dev->adj_list.upper);
		netdev_adjacent_sysfs_add(dev, iter->dev,
					  &dev->adj_list.lower);
	}
}

static void netdev_adjacent_del_links(struct net_device *dev)
{
	struct netdev_adjacent *iter;

	struct net *net = dev_net(dev);

	list_for_each_entry(iter, &dev->adj_list.upper, list) {
		if (!net_eq(net,dev_net(iter->dev)))
			continue;
		netdev_adjacent_sysfs_del(iter->dev, dev->name,
					  &iter->dev->adj_list.lower);
		netdev_adjacent_sysfs_del(dev, iter->dev->name,
					  &dev->adj_list.upper);
	}

	list_for_each_entry(iter, &dev->adj_list.lower, list) {
		if (!net_eq(net,dev_net(iter->dev)))
			continue;
		netdev_adjacent_sysfs_del(iter->dev, dev->name,
					  &iter->dev->adj_list.upper);
		netdev_adjacent_sysfs_del(dev, iter->dev->name,
					  &dev->adj_list.lower);
	}
}

void netdev_adjacent_rename_links(struct net_device *dev, char *oldname)
{
	struct netdev_adjacent *iter;

	struct net *net = dev_net(dev);

	list_for_each_entry(iter, &dev->adj_list.upper, list) {
		if (!net_eq(net,dev_net(iter->dev)))
			continue;
		netdev_adjacent_sysfs_del(iter->dev, oldname,
					  &iter->dev->adj_list.lower);
		netdev_adjacent_sysfs_add(iter->dev, dev,
					  &iter->dev->adj_list.lower);
	}

	list_for_each_entry(iter, &dev->adj_list.lower, list) {
		if (!net_eq(net,dev_net(iter->dev)))
			continue;
		netdev_adjacent_sysfs_del(iter->dev, oldname,
					  &iter->dev->adj_list.upper);
		netdev_adjacent_sysfs_add(iter->dev, dev,
					  &iter->dev->adj_list.upper);
	}
}

void *netdev_lower_dev_get_private(struct net_device *dev,
				   struct net_device *lower_dev)
{
	struct netdev_adjacent *lower;

	if (!lower_dev)
		return NULL;
	lower = __netdev_find_adj(dev, lower_dev, &dev->adj_list.lower);
	if (!lower)
		return NULL;

	return lower->private;
}
EXPORT_SYMBOL(netdev_lower_dev_get_private);


int dev_get_nest_level(struct net_device *dev,
		       bool (*type_check)(struct net_device *dev))
{
	struct net_device *lower = NULL;
	struct list_head *iter;
	int max_nest = -1;
	int nest;

	ASSERT_RTNL();

	netdev_for_each_lower_dev(dev, lower, iter) {
		nest = dev_get_nest_level(lower, type_check);
		if (max_nest < nest)
			max_nest = nest;
	}

	if (type_check(dev))
		max_nest++;

	return max_nest;
}
EXPORT_SYMBOL(dev_get_nest_level);

static void dev_change_rx_flags(struct net_device *dev, int flags)
{
	const struct net_device_ops *ops = dev->netdev_ops;

	if (ops->ndo_change_rx_flags)
		ops->ndo_change_rx_flags(dev, flags);
}

static int __dev_set_promiscuity(struct net_device *dev, int inc, bool notify)
{
	unsigned int old_flags = dev->flags;
	kuid_t uid;
	kgid_t gid;

	ASSERT_RTNL();

	dev->flags |= IFF_PROMISC;
	dev->promiscuity += inc;
	if (dev->promiscuity == 0) {
		/*
		 * Avoid overflow.
		 * If inc causes overflow, untouch promisc and return error.
		 */
		if (inc < 0)
			dev->flags &= ~IFF_PROMISC;
		else {
			dev->promiscuity -= inc;
			pr_warn("%s: promiscuity touches roof, set promiscuity failed. promiscuity feature of device might be broken.\n",
				dev->name);
			return -EOVERFLOW;
		}
	}
	if (dev->flags != old_flags) {
		pr_info("device %s %s promiscuous mode\n",
			dev->name,
			dev->flags & IFF_PROMISC ? "entered" : "left");
		if (audit_enabled) {
			current_uid_gid(&uid, &gid);
			audit_log(current->audit_context, GFP_ATOMIC,
				AUDIT_ANOM_PROMISCUOUS,
				"dev=%s prom=%d old_prom=%d auid=%u uid=%u gid=%u ses=%u",
				dev->name, (dev->flags & IFF_PROMISC),
				(old_flags & IFF_PROMISC),
				from_kuid(&init_user_ns, audit_get_loginuid(current)),
				from_kuid(&init_user_ns, uid),
				from_kgid(&init_user_ns, gid),
				audit_get_sessionid(current));
		}

		dev_change_rx_flags(dev, IFF_PROMISC);
	}
	if (notify)
		__dev_notify_flags(dev, old_flags, IFF_PROMISC);
	return 0;
}

/**
 *	dev_set_promiscuity	- update promiscuity count on a device
 *	@dev: device
 *	@inc: modifier
 *
 *	Add or remove promiscuity from a device. While the count in the device
 *	remains above zero the interface remains promiscuous. Once it hits zero
 *	the device reverts back to normal filtering operation. A negative inc
 *	value is used to drop promiscuity on the device.
 *	Return 0 if successful or a negative errno code on error.
 */
int dev_set_promiscuity(struct net_device *dev, int inc)
{
	unsigned int old_flags = dev->flags;
	int err;

	err = __dev_set_promiscuity(dev, inc, true);
	if (err < 0)
		return err;
	if (dev->flags != old_flags)
		dev_set_rx_mode(dev);
	return err;
}
EXPORT_SYMBOL(dev_set_promiscuity);

static int __dev_set_allmulti(struct net_device *dev, int inc, bool notify)
{
	unsigned int old_flags = dev->flags, old_gflags = dev->gflags;

	ASSERT_RTNL();

	dev->flags |= IFF_ALLMULTI;
	dev->allmulti += inc;
	if (dev->allmulti == 0) {
		/*
		 * Avoid overflow.
		 * If inc causes overflow, untouch allmulti and return error.
		 */
		if (inc < 0)
			dev->flags &= ~IFF_ALLMULTI;
		else {
			dev->allmulti -= inc;
			pr_warn("%s: allmulti touches roof, set allmulti failed. allmulti feature of device might be broken.\n",
				dev->name);
			return -EOVERFLOW;
		}
	}
	if (dev->flags ^ old_flags) {
		dev_change_rx_flags(dev, IFF_ALLMULTI);
		dev_set_rx_mode(dev);
		if (notify)
			__dev_notify_flags(dev, old_flags,
					   dev->gflags ^ old_gflags);
	}
	return 0;
}

/**
 *	dev_set_allmulti	- update allmulti count on a device
 *	@dev: device
 *	@inc: modifier
 *
 *	Add or remove reception of all multicast frames to a device. While the
 *	count in the device remains above zero the interface remains listening
 *	to all interfaces. Once it hits zero the device reverts back to normal
 *	filtering operation. A negative @inc value is used to drop the counter
 *	when releasing a resource needing all multicasts.
 *	Return 0 if successful or a negative errno code on error.
 */

int dev_set_allmulti(struct net_device *dev, int inc)
{
	return __dev_set_allmulti(dev, inc, true);
}
EXPORT_SYMBOL(dev_set_allmulti);

/*
 *	Upload unicast and multicast address lists to device and
 *	configure RX filtering. When the device doesn't support unicast
 *	filtering it is put in promiscuous mode while unicast addresses
 *	are present.
 */
void __dev_set_rx_mode(struct net_device *dev)
{
	const struct net_device_ops *ops = dev->netdev_ops;

	/* dev_open will call this function so the list will stay sane. */
	if (!(dev->flags&IFF_UP))
		return;

	if (!netif_device_present(dev))
		return;

	if (!(dev->priv_flags & IFF_UNICAST_FLT)) {
		/* Unicast addresses changes may only happen under the rtnl,
		 * therefore calling __dev_set_promiscuity here is safe.
		 */
		if (!netdev_uc_empty(dev) && !dev->uc_promisc) {
			__dev_set_promiscuity(dev, 1, false);
			dev->uc_promisc = true;
		} else if (netdev_uc_empty(dev) && dev->uc_promisc) {
			__dev_set_promiscuity(dev, -1, false);
			dev->uc_promisc = false;
		}
	}

	if (ops->ndo_set_rx_mode)
		ops->ndo_set_rx_mode(dev);
}

void dev_set_rx_mode(struct net_device *dev)
{
	netif_addr_lock_bh(dev);
	__dev_set_rx_mode(dev);
	netif_addr_unlock_bh(dev);
}

/**
 *	dev_get_flags - get flags reported to userspace
 *	@dev: device
 *
 *	Get the combination of flag bits exported through APIs to userspace.
 */
unsigned int dev_get_flags(const struct net_device *dev)
{
	unsigned int flags;

	flags = (dev->flags & ~(IFF_PROMISC |
				IFF_ALLMULTI |
				IFF_RUNNING |
				IFF_LOWER_UP |
				IFF_DORMANT)) |
		(dev->gflags & (IFF_PROMISC |
				IFF_ALLMULTI));

	if (netif_running(dev)) {
		if (netif_oper_up(dev))
			flags |= IFF_RUNNING;
		if (netif_carrier_ok(dev))
			flags |= IFF_LOWER_UP;
		if (netif_dormant(dev))
			flags |= IFF_DORMANT;
	}

	return flags;
}
EXPORT_SYMBOL(dev_get_flags);

int __dev_change_flags(struct net_device *dev, unsigned int flags)
{
	unsigned int old_flags = dev->flags;
	int ret;

	ASSERT_RTNL();

	/*
	 *	Set the flags on our device.
	 */

	dev->flags = (flags & (IFF_DEBUG | IFF_NOTRAILERS | IFF_NOARP |
			       IFF_DYNAMIC | IFF_MULTICAST | IFF_PORTSEL |
			       IFF_AUTOMEDIA)) |
		     (dev->flags & (IFF_UP | IFF_VOLATILE | IFF_PROMISC |
				    IFF_ALLMULTI));

	/*
	 *	Load in the correct multicast list now the flags have changed.
	 */

	if ((old_flags ^ flags) & IFF_MULTICAST)
		dev_change_rx_flags(dev, IFF_MULTICAST);

	dev_set_rx_mode(dev);

	/*
	 *	Have we downed the interface. We handle IFF_UP ourselves
	 *	according to user attempts to set it, rather than blindly
	 *	setting it.
	 */

	ret = 0;
	if ((old_flags ^ flags) & IFF_UP)
		ret = ((old_flags & IFF_UP) ? __dev_close : __dev_open)(dev);

	if ((flags ^ dev->gflags) & IFF_PROMISC) {
		int inc = (flags & IFF_PROMISC) ? 1 : -1;
		unsigned int old_flags = dev->flags;

		dev->gflags ^= IFF_PROMISC;

		if (__dev_set_promiscuity(dev, inc, false) >= 0)
			if (dev->flags != old_flags)
				dev_set_rx_mode(dev);
	}

	/* NOTE: order of synchronization of IFF_PROMISC and IFF_ALLMULTI
	   is important. Some (broken) drivers set IFF_PROMISC, when
	   IFF_ALLMULTI is requested not asking us and not reporting.
	 */
	if ((flags ^ dev->gflags) & IFF_ALLMULTI) {
		int inc = (flags & IFF_ALLMULTI) ? 1 : -1;

		dev->gflags ^= IFF_ALLMULTI;
		__dev_set_allmulti(dev, inc, false);
	}

	return ret;
}

void __dev_notify_flags(struct net_device *dev, unsigned int old_flags,
			unsigned int gchanges)
{
	unsigned int changes = dev->flags ^ old_flags;

	if (gchanges)
		rtmsg_ifinfo(RTM_NEWLINK, dev, gchanges, GFP_ATOMIC);

	if (changes & IFF_UP) {
		if (dev->flags & IFF_UP)
			call_netdevice_notifiers(NETDEV_UP, dev);
		else
			call_netdevice_notifiers(NETDEV_DOWN, dev);
	}

	if (dev->flags & IFF_UP &&
	    (changes & ~(IFF_UP | IFF_PROMISC | IFF_ALLMULTI | IFF_VOLATILE))) {
		struct netdev_notifier_change_info change_info;

		change_info.flags_changed = changes;
		call_netdevice_notifiers_info(NETDEV_CHANGE, dev,
					      &change_info.info);
	}
}

/**
 *	dev_change_flags - change device settings
 *	@dev: device
 *	@flags: device state flags
 *
 *	Change settings on device based state flags. The flags are
 *	in the userspace exported format.
 */
int dev_change_flags(struct net_device *dev, unsigned int flags)
{
	int ret;
	unsigned int changes, old_flags = dev->flags, old_gflags = dev->gflags;

	ret = __dev_change_flags(dev, flags);
	if (ret < 0)
		return ret;

	changes = (old_flags ^ dev->flags) | (old_gflags ^ dev->gflags);
	__dev_notify_flags(dev, old_flags, changes);
	return ret;
}
EXPORT_SYMBOL(dev_change_flags);

static int __dev_set_mtu(struct net_device *dev, int new_mtu)
{
	const struct net_device_ops *ops = dev->netdev_ops;

	if (ops->ndo_change_mtu)
		return ops->ndo_change_mtu(dev, new_mtu);

	dev->mtu = new_mtu;
	return 0;
}

/**
 *	dev_set_mtu - Change maximum transfer unit
 *	@dev: device
 *	@new_mtu: new transfer unit
 *
 *	Change the maximum transfer size of the network device.
 */
int dev_set_mtu(struct net_device *dev, int new_mtu)
{
	int err, orig_mtu;

	if (new_mtu == dev->mtu)
		return 0;

	/*	MTU must be positive.	 */
	if (new_mtu < 0)
		return -EINVAL;

	if (!netif_device_present(dev))
		return -ENODEV;

	err = call_netdevice_notifiers(NETDEV_PRECHANGEMTU, dev);
	err = notifier_to_errno(err);
	if (err)
		return err;

	orig_mtu = dev->mtu;
	err = __dev_set_mtu(dev, new_mtu);

	if (!err) {
		err = call_netdevice_notifiers(NETDEV_CHANGEMTU, dev);
		err = notifier_to_errno(err);
		if (err) {
			/* setting mtu back and notifying everyone again,
			 * so that they have a chance to revert changes.
			 */
			__dev_set_mtu(dev, orig_mtu);
			call_netdevice_notifiers(NETDEV_CHANGEMTU, dev);
		}
	}
	return err;
}
EXPORT_SYMBOL(dev_set_mtu);

/**
 *	dev_set_group - Change group this device belongs to
 *	@dev: device
 *	@new_group: group this device should belong to
 */
void dev_set_group(struct net_device *dev, int new_group)
{
	dev->group = new_group;
}
EXPORT_SYMBOL(dev_set_group);

/**
 *	dev_set_mac_address - Change Media Access Control Address
 *	@dev: device
 *	@sa: new address
 *
 *	Change the hardware (MAC) address of the device
 */
int dev_set_mac_address(struct net_device *dev, struct sockaddr *sa)
{
	const struct net_device_ops *ops = dev->netdev_ops;
	int err;

	if (!ops->ndo_set_mac_address)
		return -EOPNOTSUPP;
	if (sa->sa_family != dev->type)
		return -EINVAL;
	if (!netif_device_present(dev))
		return -ENODEV;
	err = ops->ndo_set_mac_address(dev, sa);
	if (err)
		return err;
	dev->addr_assign_type = NET_ADDR_SET;
	call_netdevice_notifiers(NETDEV_CHANGEADDR, dev);
	add_device_randomness(dev->dev_addr, dev->addr_len);
	return 0;
}
EXPORT_SYMBOL(dev_set_mac_address);

/**
 *	dev_change_carrier - Change device carrier
 *	@dev: device
 *	@new_carrier: new value
 *
 *	Change device carrier
 */
int dev_change_carrier(struct net_device *dev, bool new_carrier)
{
	const struct net_device_ops *ops = dev->netdev_ops;

	if (!ops->ndo_change_carrier)
		return -EOPNOTSUPP;
	if (!netif_device_present(dev))
		return -ENODEV;
	return ops->ndo_change_carrier(dev, new_carrier);
}
EXPORT_SYMBOL(dev_change_carrier);

/**
 *	dev_get_phys_port_id - Get device physical port ID
 *	@dev: device
 *	@ppid: port ID
 *
 *	Get device physical port ID
 */
int dev_get_phys_port_id(struct net_device *dev,
			 struct netdev_phys_item_id *ppid)
{
	const struct net_device_ops *ops = dev->netdev_ops;

	if (!ops->ndo_get_phys_port_id)
		return -EOPNOTSUPP;
	return ops->ndo_get_phys_port_id(dev, ppid);
}
EXPORT_SYMBOL(dev_get_phys_port_id);

/**
 *	dev_new_index	-	allocate an ifindex
 *	@net: the applicable net namespace
 *
 *	Returns a suitable unique value for a new device interface
 *	number.  The caller must hold the rtnl semaphore or the
 *	dev_base_lock to be sure it remains unique.
 */
static int dev_new_index(struct net *net)
{
	int ifindex = net->ifindex;
	for (;;) {
		if (++ifindex <= 0)
			ifindex = 1;
		if (!__dev_get_by_index(net, ifindex))
			return net->ifindex = ifindex;
	}
}

/* Delayed registration/unregisteration */
static LIST_HEAD(net_todo_list);
DECLARE_WAIT_QUEUE_HEAD(netdev_unregistering_wq);

static void net_set_todo(struct net_device *dev)
{
	list_add_tail(&dev->todo_list, &net_todo_list);
	dev_net(dev)->dev_unreg_count++;
}

static void rollback_registered_many(struct list_head *head)
{
	struct net_device *dev, *tmp;
	LIST_HEAD(close_head);

	BUG_ON(dev_boot_phase);
	ASSERT_RTNL();

	list_for_each_entry_safe(dev, tmp, head, unreg_list) {
		/* Some devices call without registering
		 * for initialization unwind. Remove those
		 * devices and proceed with the remaining.
		 */
		if (dev->reg_state == NETREG_UNINITIALIZED) {
			pr_debug("unregister_netdevice: device %s/%p never was registered\n",
				 dev->name, dev);

			WARN_ON(1);
			list_del(&dev->unreg_list);
			continue;
		}
		dev->dismantle = true;
		BUG_ON(dev->reg_state != NETREG_REGISTERED);
	}

	/* If device is running, close it first. */
	list_for_each_entry(dev, head, unreg_list)
		list_add_tail(&dev->close_list, &close_head);
	dev_close_many(&close_head);

	list_for_each_entry(dev, head, unreg_list) {
		/* And unlink it from device chain. */
		unlist_netdevice(dev);

		dev->reg_state = NETREG_UNREGISTERING;
	}

	synchronize_net();

	list_for_each_entry(dev, head, unreg_list) {
		struct sk_buff *skb = NULL;

		/* Shutdown queueing discipline. */
		dev_shutdown(dev);


		/* Notify protocols, that we are about to destroy
		   this device. They should clean all the things.
		*/
		call_netdevice_notifiers(NETDEV_UNREGISTER, dev);

		if (!dev->rtnl_link_ops ||
		    dev->rtnl_link_state == RTNL_LINK_INITIALIZED)
			skb = rtmsg_ifinfo_build_skb(RTM_DELLINK, dev, ~0U,
						     GFP_KERNEL);

		/*
		 *	Flush the unicast and multicast chains
		 */
		dev_uc_flush(dev);
		dev_mc_flush(dev);

		if (dev->netdev_ops->ndo_uninit)
			dev->netdev_ops->ndo_uninit(dev);

		if (skb)
			rtmsg_ifinfo_send(skb, dev, GFP_KERNEL);

		/* Notifier chain MUST detach us all upper devices. */
		WARN_ON(netdev_has_any_upper_dev(dev));

		/* Remove entries from kobject tree */
		netdev_unregister_kobject(dev);
#ifdef CONFIG_XPS
		/* Remove XPS queueing entries */
		netif_reset_xps_queues_gt(dev, 0);
#endif
	}

	synchronize_net();

	list_for_each_entry(dev, head, unreg_list)
		dev_put(dev);
}

static void rollback_registered(struct net_device *dev)
{
	LIST_HEAD(single);

	list_add(&dev->unreg_list, &single);
	rollback_registered_many(&single);
	list_del(&single);
}

static netdev_features_t netdev_fix_features(struct net_device *dev,
	netdev_features_t features)
{
	/* Fix illegal checksum combinations */
	if ((features & NETIF_F_HW_CSUM) &&
	    (features & (NETIF_F_IP_CSUM|NETIF_F_IPV6_CSUM))) {
		netdev_warn(dev, "mixed HW and IP checksum settings.\n");
		features &= ~(NETIF_F_IP_CSUM|NETIF_F_IPV6_CSUM);
	}

	/* TSO requires that SG is present as well. */
	if ((features & NETIF_F_ALL_TSO) && !(features & NETIF_F_SG)) {
		netdev_dbg(dev, "Dropping TSO features since no SG feature.\n");
		features &= ~NETIF_F_ALL_TSO;
	}

	if ((features & NETIF_F_TSO) && !(features & NETIF_F_HW_CSUM) &&
					!(features & NETIF_F_IP_CSUM)) {
		netdev_dbg(dev, "Dropping TSO features since no CSUM feature.\n");
		features &= ~NETIF_F_TSO;
		features &= ~NETIF_F_TSO_ECN;
	}

	if ((features & NETIF_F_TSO6) && !(features & NETIF_F_HW_CSUM) &&
					 !(features & NETIF_F_IPV6_CSUM)) {
		netdev_dbg(dev, "Dropping TSO6 features since no CSUM feature.\n");
		features &= ~NETIF_F_TSO6;
	}

	/* TSO ECN requires that TSO is present as well. */
	if ((features & NETIF_F_ALL_TSO) == NETIF_F_TSO_ECN)
		features &= ~NETIF_F_TSO_ECN;

	/* Software GSO depends on SG. */
	if ((features & NETIF_F_GSO) && !(features & NETIF_F_SG)) {
		netdev_dbg(dev, "Dropping NETIF_F_GSO since no SG feature.\n");
		features &= ~NETIF_F_GSO;
	}

	/* UFO needs SG and checksumming */
	if (features & NETIF_F_UFO) {
		/* maybe split UFO into V4 and V6? */
		if (!((features & NETIF_F_GEN_CSUM) ||
		    (features & (NETIF_F_IP_CSUM|NETIF_F_IPV6_CSUM))
			    == (NETIF_F_IP_CSUM|NETIF_F_IPV6_CSUM))) {
			netdev_dbg(dev,
				"Dropping NETIF_F_UFO since no checksum offload features.\n");
			features &= ~NETIF_F_UFO;
		}

		if (!(features & NETIF_F_SG)) {
			netdev_dbg(dev,
				"Dropping NETIF_F_UFO since no NETIF_F_SG feature.\n");
			features &= ~NETIF_F_UFO;
		}
	}

#ifdef CONFIG_NET_RX_BUSY_POLL
	if (dev->netdev_ops->ndo_busy_poll)
		features |= NETIF_F_BUSY_POLL;
	else
#endif
		features &= ~NETIF_F_BUSY_POLL;

	return features;
}

int __netdev_update_features(struct net_device *dev)
{
	netdev_features_t features;
	int err = 0;

	ASSERT_RTNL();

	features = netdev_get_wanted_features(dev);

	if (dev->netdev_ops->ndo_fix_features)
		features = dev->netdev_ops->ndo_fix_features(dev, features);

	/* driver might be less strict about feature dependencies */
	features = netdev_fix_features(dev, features);

	if (dev->features == features)
		return 0;

	netdev_dbg(dev, "Features changed: %pNF -> %pNF\n",
		&dev->features, &features);

	if (dev->netdev_ops->ndo_set_features)
		err = dev->netdev_ops->ndo_set_features(dev, features);

	if (unlikely(err < 0)) {
		netdev_err(dev,
			"set_features() failed (%d); wanted %pNF, left %pNF\n",
			err, &features, &dev->features);
		return -1;
	}

	if (!err)
		dev->features = features;

	return 1;
}

/**
 *	netdev_update_features - recalculate device features
 *	@dev: the device to check
 *
 *	Recalculate dev->features set and send notifications if it
 *	has changed. Should be called after driver or hardware dependent
 *	conditions might have changed that influence the features.
 */
void netdev_update_features(struct net_device *dev)
{
	if (__netdev_update_features(dev))
		netdev_features_change(dev);
}
EXPORT_SYMBOL(netdev_update_features);

/**
 *	netdev_change_features - recalculate device features
 *	@dev: the device to check
 *
 *	Recalculate dev->features set and send notifications even
 *	if they have not changed. Should be called instead of
 *	netdev_update_features() if also dev->vlan_features might
 *	have changed to allow the changes to be propagated to stacked
 *	VLAN devices.
 */
void netdev_change_features(struct net_device *dev)
{
	__netdev_update_features(dev);
	netdev_features_change(dev);
}
EXPORT_SYMBOL(netdev_change_features);

/**
 *	netif_stacked_transfer_operstate -	transfer operstate
 *	@rootdev: the root or lower level device to transfer state from
 *	@dev: the device to transfer operstate to
 *
 *	Transfer operational state from root to device. This is normally
 *	called when a stacking relationship exists between the root
 *	device and the device(a leaf device).
 */
void netif_stacked_transfer_operstate(const struct net_device *rootdev,
					struct net_device *dev)
{
	if (rootdev->operstate == IF_OPER_DORMANT)
		netif_dormant_on(dev);
	else
		netif_dormant_off(dev);

	if (netif_carrier_ok(rootdev)) {
		if (!netif_carrier_ok(dev))
			netif_carrier_on(dev);
	} else {
		if (netif_carrier_ok(dev))
			netif_carrier_off(dev);
	}
}
EXPORT_SYMBOL(netif_stacked_transfer_operstate);

#ifdef CONFIG_SYSFS
static int netif_alloc_rx_queues(struct net_device *dev)
{
	unsigned int i, count = dev->num_rx_queues;
	struct netdev_rx_queue *rx;
	size_t sz = count * sizeof(*rx);

	BUG_ON(count < 1);

	rx = kzalloc(sz, GFP_KERNEL | __GFP_NOWARN | __GFP_REPEAT);
	if (!rx) {
		rx = vzalloc(sz);
		if (!rx)
			return -ENOMEM;
	}
	dev->_rx = rx;

	for (i = 0; i < count; i++)
		rx[i].dev = dev;
	return 0;
}
#endif

static void netdev_init_one_queue(struct net_device *dev,
				  struct netdev_queue *queue, void *_unused)
{
	/* Initialize queue lock */
	spin_lock_init(&queue->_xmit_lock);
	netdev_set_xmit_lockdep_class(&queue->_xmit_lock, dev->type);
	queue->xmit_lock_owner = -1;
	netdev_queue_numa_node_write(queue, NUMA_NO_NODE);
	queue->dev = dev;
#ifdef CONFIG_BQL
	dql_init(&queue->dql, HZ);
#endif
}

static void netif_free_tx_queues(struct net_device *dev)
{
	kvfree(dev->_tx);
}

static int netif_alloc_netdev_queues(struct net_device *dev)
{
	unsigned int count = dev->num_tx_queues;
	struct netdev_queue *tx;
	size_t sz = count * sizeof(*tx);

	BUG_ON(count < 1 || count > 0xffff);

	tx = kzalloc(sz, GFP_KERNEL | __GFP_NOWARN | __GFP_REPEAT);
	if (!tx) {
		tx = vzalloc(sz);
		if (!tx)
			return -ENOMEM;
	}
	dev->_tx = tx;

	netdev_for_each_tx_queue(dev, netdev_init_one_queue, NULL);
	spin_lock_init(&dev->tx_global_lock);

	return 0;
}

/**
 *	register_netdevice	- register a network device
 *	@dev: device to register
 *
 *	Take a completed network device structure and add it to the kernel
 *	interfaces. A %NETDEV_REGISTER message is sent to the netdev notifier
 *	chain. 0 is returned on success. A negative errno code is returned
 *	on a failure to set up the device, or if the name is a duplicate.
 *
 *	Callers must hold the rtnl semaphore. You may want
 *	register_netdev() instead of this.
 *
 *	BUGS:
 *	The locking appears insufficient to guarantee two parallel registers
 *	will not get the same name.
 */

int register_netdevice(struct net_device *dev)
{
	int ret;
	struct net *net = dev_net(dev);

	BUG_ON(dev_boot_phase);
	ASSERT_RTNL();

	might_sleep();

	/* When net_device's are persistent, this will be fatal. */
	BUG_ON(dev->reg_state != NETREG_UNINITIALIZED);
	BUG_ON(!net);

	spin_lock_init(&dev->addr_list_lock);
	netdev_set_addr_lockdep_class(dev);

	dev->iflink = -1;

	ret = dev_get_valid_name(net, dev, dev->name);
	if (ret < 0)
		goto out;

	/* Init, if this function is available */
	if (dev->netdev_ops->ndo_init) {
		ret = dev->netdev_ops->ndo_init(dev);
		if (ret) {
			if (ret > 0)
				ret = -EIO;
			goto out;
		}
	}

	if (((dev->hw_features | dev->features) &
	     NETIF_F_HW_VLAN_CTAG_FILTER) &&
	    (!dev->netdev_ops->ndo_vlan_rx_add_vid ||
	     !dev->netdev_ops->ndo_vlan_rx_kill_vid)) {
		netdev_WARN(dev, "Buggy VLAN acceleration in driver!\n");
		ret = -EINVAL;
		goto err_uninit;
	}

	ret = -EBUSY;
	if (!dev->ifindex)
		dev->ifindex = dev_new_index(net);
	else if (__dev_get_by_index(net, dev->ifindex))
		goto err_uninit;

	if (dev->iflink == -1)
		dev->iflink = dev->ifindex;

	/* Transfer changeable features to wanted_features and enable
	 * software offloads (GSO and GRO).
	 */
	dev->hw_features |= NETIF_F_SOFT_FEATURES;
	dev->features |= NETIF_F_SOFT_FEATURES;
	dev->wanted_features = dev->features & dev->hw_features;

	if (!(dev->flags & IFF_LOOPBACK)) {
		dev->hw_features |= NETIF_F_NOCACHE_COPY;
	}

	/* Make NETIF_F_HIGHDMA inheritable to VLAN devices.
	 */
	dev->vlan_features |= NETIF_F_HIGHDMA;

	/* Make NETIF_F_SG inheritable to tunnel devices.
	 */
	dev->hw_enc_features |= NETIF_F_SG;

	/* Make NETIF_F_SG inheritable to MPLS.
	 */
	dev->mpls_features |= NETIF_F_SG;

	ret = call_netdevice_notifiers(NETDEV_POST_INIT, dev);
	ret = notifier_to_errno(ret);
	if (ret)
		goto err_uninit;

	ret = netdev_register_kobject(dev);
	if (ret)
		goto err_uninit;
	dev->reg_state = NETREG_REGISTERED;

	__netdev_update_features(dev);

	/*
	 *	Default initial state at registry is that the
	 *	device is present.
	 */

	set_bit(__LINK_STATE_PRESENT, &dev->state);

	linkwatch_init_dev(dev);

	dev_init_scheduler(dev);
	dev_hold(dev);
	list_netdevice(dev);
	add_device_randomness(dev->dev_addr, dev->addr_len);

	/* If the device has permanent device address, driver should
	 * set dev_addr and also addr_assign_type should be set to
	 * NET_ADDR_PERM (default value).
	 */
	if (dev->addr_assign_type == NET_ADDR_PERM)
		memcpy(dev->perm_addr, dev->dev_addr, dev->addr_len);

	/* Notify protocols, that a new device appeared. */
	ret = call_netdevice_notifiers(NETDEV_REGISTER, dev);
	ret = notifier_to_errno(ret);
	if (ret) {
		rollback_registered(dev);
		dev->reg_state = NETREG_UNREGISTERED;
	}
	/*
	 *	Prevent userspace races by waiting until the network
	 *	device is fully setup before sending notifications.
	 */
	if (!dev->rtnl_link_ops ||
	    dev->rtnl_link_state == RTNL_LINK_INITIALIZED)
		rtmsg_ifinfo(RTM_NEWLINK, dev, ~0U, GFP_KERNEL);

out:
	return ret;

err_uninit:
	if (dev->netdev_ops->ndo_uninit)
		dev->netdev_ops->ndo_uninit(dev);
	goto out;
}
EXPORT_SYMBOL(register_netdevice);

/**
 *	init_dummy_netdev	- init a dummy network device for NAPI
 *	@dev: device to init
 *
 *	This takes a network device structure and initialize the minimum
 *	amount of fields so it can be used to schedule NAPI polls without
 *	registering a full blown interface. This is to be used by drivers
 *	that need to tie several hardware interfaces to a single NAPI
 *	poll scheduler due to HW limitations.
 */
int init_dummy_netdev(struct net_device *dev)
{
	/* Clear everything. Note we don't initialize spinlocks
	 * are they aren't supposed to be taken by any of the
	 * NAPI code and this dummy netdev is supposed to be
	 * only ever used for NAPI polls
	 */
	memset(dev, 0, sizeof(struct net_device));

	/* make sure we BUG if trying to hit standard
	 * register/unregister code path
	 */
	dev->reg_state = NETREG_DUMMY;

	/* NAPI wants this */
	INIT_LIST_HEAD(&dev->napi_list);

	/* a dummy interface is started by default */
	set_bit(__LINK_STATE_PRESENT, &dev->state);
	set_bit(__LINK_STATE_START, &dev->state);

	/* Note : We dont allocate pcpu_refcnt for dummy devices,
	 * because users of this 'device' dont need to change
	 * its refcount.
	 */

	return 0;
}
EXPORT_SYMBOL_GPL(init_dummy_netdev);


/**
 *	register_netdev	- register a network device
 *	@dev: device to register
 *
 *	Take a completed network device structure and add it to the kernel
 *	interfaces. A %NETDEV_REGISTER message is sent to the netdev notifier
 *	chain. 0 is returned on success. A negative errno code is returned
 *	on a failure to set up the device, or if the name is a duplicate.
 *
 *	This is a wrapper around register_netdevice that takes the rtnl semaphore
 *	and expands the device name if you passed a format string to
 *	alloc_netdev.
 */
int register_netdev(struct net_device *dev)
{
	int err;

	rtnl_lock();
	err = register_netdevice(dev);
	rtnl_unlock();
	return err;
}
EXPORT_SYMBOL(register_netdev);

int netdev_refcnt_read(const struct net_device *dev)
{
	int i, refcnt = 0;

	for_each_possible_cpu(i)
		refcnt += *per_cpu_ptr(dev->pcpu_refcnt, i);
	return refcnt;
}
EXPORT_SYMBOL(netdev_refcnt_read);

/**
 * netdev_wait_allrefs - wait until all references are gone.
 * @dev: target net_device
 *
 * This is called when unregistering network devices.
 *
 * Any protocol or device that holds a reference should register
 * for netdevice notification, and cleanup and put back the
 * reference if they receive an UNREGISTER event.
 * We can get stuck here if buggy protocols don't correctly
 * call dev_put.
 */
static void netdev_wait_allrefs(struct net_device *dev)
{
	unsigned long rebroadcast_time, warning_time;
	int refcnt;

	linkwatch_forget_dev(dev);

	rebroadcast_time = warning_time = jiffies;
	refcnt = netdev_refcnt_read(dev);

	while (refcnt != 0) {
		if (time_after(jiffies, rebroadcast_time + 1 * HZ)) {
			rtnl_lock();

			/* Rebroadcast unregister notification */
			call_netdevice_notifiers(NETDEV_UNREGISTER, dev);

			__rtnl_unlock();
			rcu_barrier();
			rtnl_lock();

			call_netdevice_notifiers(NETDEV_UNREGISTER_FINAL, dev);
			if (test_bit(__LINK_STATE_LINKWATCH_PENDING,
				     &dev->state)) {
				/* We must not have linkwatch events
				 * pending on unregister. If this
				 * happens, we simply run the queue
				 * unscheduled, resulting in a noop
				 * for this device.
				 */
				linkwatch_run_queue();
			}

			__rtnl_unlock();

			rebroadcast_time = jiffies;
		}

		msleep(250);

		refcnt = netdev_refcnt_read(dev);

		if (time_after(jiffies, warning_time + 10 * HZ)) {
			pr_emerg("unregister_netdevice: waiting for %s to become free. Usage count = %d\n",
				 dev->name, refcnt);
			warning_time = jiffies;
		}
	}
}

/* The sequence is:
 *
 *	rtnl_lock();
 *	...
 *	register_netdevice(x1);
 *	register_netdevice(x2);
 *	...
 *	unregister_netdevice(y1);
 *	unregister_netdevice(y2);
 *      ...
 *	rtnl_unlock();
 *	free_netdev(y1);
 *	free_netdev(y2);
 *
 * We are invoked by rtnl_unlock().
 * This allows us to deal with problems:
 * 1) We can delete sysfs objects which invoke hotplug
 *    without deadlocking with linkwatch via keventd.
 * 2) Since we run with the RTNL semaphore not held, we can sleep
 *    safely in order to wait for the netdev refcnt to drop to zero.
 *
 * We must not return until all unregister events added during
 * the interval the lock was held have been completed.
 */
void netdev_run_todo(void)
{
	struct list_head list;

	/* Snapshot list, allow later requests */
	list_replace_init(&net_todo_list, &list);

	__rtnl_unlock();


	/* Wait for rcu callbacks to finish before next phase */
	if (!list_empty(&list))
		rcu_barrier();

	while (!list_empty(&list)) {
		struct net_device *dev
			= list_first_entry(&list, struct net_device, todo_list);
		list_del(&dev->todo_list);

		rtnl_lock();
		call_netdevice_notifiers(NETDEV_UNREGISTER_FINAL, dev);
		__rtnl_unlock();

		if (unlikely(dev->reg_state != NETREG_UNREGISTERING)) {
			pr_err("network todo '%s' but state %d\n",
			       dev->name, dev->reg_state);
			dump_stack();
			continue;
		}

		dev->reg_state = NETREG_UNREGISTERED;

		on_each_cpu(flush_backlog, dev, 1);

		netdev_wait_allrefs(dev);

		/* paranoia */
		BUG_ON(netdev_refcnt_read(dev));
		BUG_ON(!list_empty(&dev->ptype_all));
		BUG_ON(!list_empty(&dev->ptype_specific));
		WARN_ON(rcu_access_pointer(dev->ip_ptr));
		WARN_ON(rcu_access_pointer(dev->ip6_ptr));
		WARN_ON(dev->dn_ptr);

		if (dev->destructor)
			dev->destructor(dev);

		/* Report a network device has been unregistered */
		rtnl_lock();
		dev_net(dev)->dev_unreg_count--;
		__rtnl_unlock();
		wake_up(&netdev_unregistering_wq);

		/* Free network device */
		kobject_put(&dev->dev.kobj);
	}
}

/* Convert net_device_stats to rtnl_link_stats64.  They have the same
 * fields in the same order, with only the type differing.
 */
void netdev_stats_to_stats64(struct rtnl_link_stats64 *stats64,
			     const struct net_device_stats *netdev_stats)
{
#if BITS_PER_LONG == 64
	BUILD_BUG_ON(sizeof(*stats64) != sizeof(*netdev_stats));
	memcpy(stats64, netdev_stats, sizeof(*stats64));
#else
	size_t i, n = sizeof(*stats64) / sizeof(u64);
	const unsigned long *src = (const unsigned long *)netdev_stats;
	u64 *dst = (u64 *)stats64;

	BUILD_BUG_ON(sizeof(*netdev_stats) / sizeof(unsigned long) !=
		     sizeof(*stats64) / sizeof(u64));
	for (i = 0; i < n; i++)
		dst[i] = src[i];
#endif
}
EXPORT_SYMBOL(netdev_stats_to_stats64);

/**
 *	dev_get_stats	- get network device statistics
 *	@dev: device to get statistics from
 *	@storage: place to store stats
 *
 *	Get network statistics from device. Return @storage.
 *	The device driver may provide its own method by setting
 *	dev->netdev_ops->get_stats64 or dev->netdev_ops->get_stats;
 *	otherwise the internal statistics structure is used.
 */
struct rtnl_link_stats64 *dev_get_stats(struct net_device *dev,
					struct rtnl_link_stats64 *storage)
{
	const struct net_device_ops *ops = dev->netdev_ops;

	if (ops->ndo_get_stats64) {
		memset(storage, 0, sizeof(*storage));
		ops->ndo_get_stats64(dev, storage);
	} else if (ops->ndo_get_stats) {
		netdev_stats_to_stats64(storage, ops->ndo_get_stats(dev));
	} else {
		netdev_stats_to_stats64(storage, &dev->stats);
	}
	storage->rx_dropped += atomic_long_read(&dev->rx_dropped);
	storage->tx_dropped += atomic_long_read(&dev->tx_dropped);
	return storage;
}
EXPORT_SYMBOL(dev_get_stats);

struct netdev_queue *dev_ingress_queue_create(struct net_device *dev)
{
	struct netdev_queue *queue = dev_ingress_queue(dev);

#ifdef CONFIG_NET_CLS_ACT
	if (queue)
		return queue;
	queue = kzalloc(sizeof(*queue), GFP_KERNEL);
	if (!queue)
		return NULL;
	netdev_init_one_queue(dev, queue, NULL);
	RCU_INIT_POINTER(queue->qdisc, &noop_qdisc);
	queue->qdisc_sleeping = &noop_qdisc;
	rcu_assign_pointer(dev->ingress_queue, queue);
#endif
	return queue;
}

static const struct ethtool_ops default_ethtool_ops;

void netdev_set_default_ethtool_ops(struct net_device *dev,
				    const struct ethtool_ops *ops)
{
	if (dev->ethtool_ops == &default_ethtool_ops)
		dev->ethtool_ops = ops;
}
EXPORT_SYMBOL_GPL(netdev_set_default_ethtool_ops);

void netdev_freemem(struct net_device *dev)
{
	char *addr = (char *)dev - dev->padded;

	kvfree(addr);
}

/**
 *	alloc_netdev_mqs - allocate network device
 *	@sizeof_priv:		size of private data to allocate space for
 *	@name:			device name format string
 *	@name_assign_type: 	origin of device name
 *	@setup:			callback to initialize device
 *	@txqs:			the number of TX subqueues to allocate
 *	@rxqs:			the number of RX subqueues to allocate
 *
 *	Allocates a struct net_device with private data area for driver use
 *	and performs basic initialization.  Also allocates subqueue structs
 *	for each queue on the device.
 */
struct net_device *alloc_netdev_mqs(int sizeof_priv, const char *name,
		unsigned char name_assign_type,
		void (*setup)(struct net_device *),
		unsigned int txqs, unsigned int rxqs)
{
	struct net_device *dev;
	size_t alloc_size;
	struct net_device *p;

	BUG_ON(strlen(name) >= sizeof(dev->name));

	if (txqs < 1) {
		pr_err("alloc_netdev: Unable to allocate device with zero queues\n");
		return NULL;
	}

#ifdef CONFIG_SYSFS
	if (rxqs < 1) {
		pr_err("alloc_netdev: Unable to allocate device with zero RX queues\n");
		return NULL;
	}
#endif

	alloc_size = sizeof(struct net_device);
	if (sizeof_priv) {
		/* ensure 32-byte alignment of private area */
		alloc_size = ALIGN(alloc_size, NETDEV_ALIGN);
		alloc_size += sizeof_priv;
	}
	/* ensure 32-byte alignment of whole construct */
	alloc_size += NETDEV_ALIGN - 1;

	p = kzalloc(alloc_size, GFP_KERNEL | __GFP_NOWARN | __GFP_REPEAT);
	if (!p)
		p = vzalloc(alloc_size);
	if (!p)
		return NULL;

	dev = PTR_ALIGN(p, NETDEV_ALIGN);
	dev->padded = (char *)dev - (char *)p;

	dev->pcpu_refcnt = alloc_percpu(int);
	if (!dev->pcpu_refcnt)
		goto free_dev;

	if (dev_addr_init(dev))
		goto free_pcpu;

	dev_mc_init(dev);
	dev_uc_init(dev);

	dev_net_set(dev, &init_net);

	dev->gso_max_size = GSO_MAX_SIZE;
	dev->gso_max_segs = GSO_MAX_SEGS;
	dev->gso_min_segs = 0;

	INIT_LIST_HEAD(&dev->napi_list);
	INIT_LIST_HEAD(&dev->unreg_list);
	INIT_LIST_HEAD(&dev->close_list);
	INIT_LIST_HEAD(&dev->link_watch_list);
	INIT_LIST_HEAD(&dev->adj_list.upper);
	INIT_LIST_HEAD(&dev->adj_list.lower);
	INIT_LIST_HEAD(&dev->all_adj_list.upper);
	INIT_LIST_HEAD(&dev->all_adj_list.lower);
	INIT_LIST_HEAD(&dev->ptype_all);
	INIT_LIST_HEAD(&dev->ptype_specific);
	dev->priv_flags = IFF_XMIT_DST_RELEASE | IFF_XMIT_DST_RELEASE_PERM;
	setup(dev);

	dev->num_tx_queues = txqs;
	dev->real_num_tx_queues = txqs;
	if (netif_alloc_netdev_queues(dev))
		goto free_all;

#ifdef CONFIG_SYSFS
	dev->num_rx_queues = rxqs;
	dev->real_num_rx_queues = rxqs;
	if (netif_alloc_rx_queues(dev))
		goto free_all;
#endif

	strcpy(dev->name, name);
	dev->name_assign_type = name_assign_type;
	dev->group = INIT_NETDEV_GROUP;
	if (!dev->ethtool_ops)
		dev->ethtool_ops = &default_ethtool_ops;
	return dev;

free_all:
	free_netdev(dev);
	return NULL;

free_pcpu:
	free_percpu(dev->pcpu_refcnt);
free_dev:
	netdev_freemem(dev);
	return NULL;
}
EXPORT_SYMBOL(alloc_netdev_mqs);

/**
 *	free_netdev - free network device
 *	@dev: device
 *
 *	This function does the last stage of destroying an allocated device
 * 	interface. The reference to the device object is released.
 *	If this is the last reference then it will be freed.
 */
void free_netdev(struct net_device *dev)
{
	struct napi_struct *p, *n;

	release_net(dev_net(dev));

	netif_free_tx_queues(dev);
#ifdef CONFIG_SYSFS
	kvfree(dev->_rx);
#endif

	kfree(rcu_dereference_protected(dev->ingress_queue, 1));

	/* Flush device addresses */
	dev_addr_flush(dev);

	list_for_each_entry_safe(p, n, &dev->napi_list, dev_list)
		netif_napi_del(p);

	free_percpu(dev->pcpu_refcnt);
	dev->pcpu_refcnt = NULL;

	/*  Compatibility with error handling in drivers */
	if (dev->reg_state == NETREG_UNINITIALIZED) {
		netdev_freemem(dev);
		return;
	}

	BUG_ON(dev->reg_state != NETREG_UNREGISTERED);
	dev->reg_state = NETREG_RELEASED;

	/* will free via device release */
	put_device(&dev->dev);
}
EXPORT_SYMBOL(free_netdev);

/**
 *	synchronize_net -  Synchronize with packet receive processing
 *
 *	Wait for packets currently being received to be done.
 *	Does not block later packets from starting.
 */
void synchronize_net(void)
{
	might_sleep();
	if (rtnl_is_locked())
		synchronize_rcu_expedited();
	else
		synchronize_rcu();
}
EXPORT_SYMBOL(synchronize_net);

/**
 *	unregister_netdevice_queue - remove device from the kernel
 *	@dev: device
 *	@head: list
 *
 *	This function shuts down a device interface and removes it
 *	from the kernel tables.
 *	If head not NULL, device is queued to be unregistered later.
 *
 *	Callers must hold the rtnl semaphore.  You may want
 *	unregister_netdev() instead of this.
 */

void unregister_netdevice_queue(struct net_device *dev, struct list_head *head)
{
	ASSERT_RTNL();

	if (head) {
		list_move_tail(&dev->unreg_list, head);
	} else {
		rollback_registered(dev);
		/* Finish processing unregister after unlock */
		net_set_todo(dev);
	}
}
EXPORT_SYMBOL(unregister_netdevice_queue);

/**
 *	unregister_netdevice_many - unregister many devices
 *	@head: list of devices
 *
 *  Note: As most callers use a stack allocated list_head,
 *  we force a list_del() to make sure stack wont be corrupted later.
 */
void unregister_netdevice_many(struct list_head *head)
{
	struct net_device *dev;

	if (!list_empty(head)) {
		rollback_registered_many(head);
		list_for_each_entry(dev, head, unreg_list)
			net_set_todo(dev);
		list_del(head);
	}
}
EXPORT_SYMBOL(unregister_netdevice_many);

/**
 *	unregister_netdev - remove device from the kernel
 *	@dev: device
 *
 *	This function shuts down a device interface and removes it
 *	from the kernel tables.
 *
 *	This is just a wrapper for unregister_netdevice that takes
 *	the rtnl semaphore.  In general you want to use this and not
 *	unregister_netdevice.
 */
void unregister_netdev(struct net_device *dev)
{
	rtnl_lock();
	unregister_netdevice(dev);
	rtnl_unlock();
}
EXPORT_SYMBOL(unregister_netdev);

/**
 *	dev_change_net_namespace - move device to different nethost namespace
 *	@dev: device
 *	@net: network namespace
 *	@pat: If not NULL name pattern to try if the current device name
 *	      is already taken in the destination network namespace.
 *
 *	This function shuts down a device interface and moves it
 *	to a new network namespace. On success 0 is returned, on
 *	a failure a netagive errno code is returned.
 *
 *	Callers must hold the rtnl semaphore.
 */

int dev_change_net_namespace(struct net_device *dev, struct net *net, const char *pat)
{
	int err;

	ASSERT_RTNL();

	/* Don't allow namespace local devices to be moved. */
	err = -EINVAL;
	if (dev->features & NETIF_F_NETNS_LOCAL)
		goto out;

	/* Ensure the device has been registrered */
	if (dev->reg_state != NETREG_REGISTERED)
		goto out;

	/* Get out if there is nothing todo */
	err = 0;
	if (net_eq(dev_net(dev), net))
		goto out;

	/* Pick the destination device name, and ensure
	 * we can use it in the destination network namespace.
	 */
	err = -EEXIST;
	if (__dev_get_by_name(net, dev->name)) {
		/* We get here if we can't use the current device name */
		if (!pat)
			goto out;
		if (dev_get_valid_name(net, dev, pat) < 0)
			goto out;
	}

	/*
	 * And now a mini version of register_netdevice unregister_netdevice.
	 */

	/* If device is running close it first. */
	dev_close(dev);

	/* And unlink it from device chain */
	err = -ENODEV;
	unlist_netdevice(dev);

	synchronize_net();

	/* Shutdown queueing discipline. */
	dev_shutdown(dev);

	/* Notify protocols, that we are about to destroy
	   this device. They should clean all the things.

	   Note that dev->reg_state stays at NETREG_REGISTERED.
	   This is wanted because this way 8021q and macvlan know
	   the device is just moving and can keep their slaves up.
	*/
	call_netdevice_notifiers(NETDEV_UNREGISTER, dev);
	rcu_barrier();
	call_netdevice_notifiers(NETDEV_UNREGISTER_FINAL, dev);
	rtmsg_ifinfo(RTM_DELLINK, dev, ~0U, GFP_KERNEL);

	/*
	 *	Flush the unicast and multicast chains
	 */
	dev_uc_flush(dev);
	dev_mc_flush(dev);

	/* Send a netdev-removed uevent to the old namespace */
	kobject_uevent(&dev->dev.kobj, KOBJ_REMOVE);
	netdev_adjacent_del_links(dev);

	/* Actually switch the network namespace */
	dev_net_set(dev, net);

	/* If there is an ifindex conflict assign a new one */
	if (__dev_get_by_index(net, dev->ifindex)) {
		int iflink = (dev->iflink == dev->ifindex);
		dev->ifindex = dev_new_index(net);
		if (iflink)
			dev->iflink = dev->ifindex;
	}

	/* Send a netdev-add uevent to the new namespace */
	kobject_uevent(&dev->dev.kobj, KOBJ_ADD);
	netdev_adjacent_add_links(dev);

	/* Fixup kobjects */
	err = device_rename(&dev->dev, dev->name);
	WARN_ON(err);

	/* Add the device back in the hashes */
	list_netdevice(dev);

	/* Notify protocols, that a new device appeared. */
	call_netdevice_notifiers(NETDEV_REGISTER, dev);

	/*
	 *	Prevent userspace races by waiting until the network
	 *	device is fully setup before sending notifications.
	 */
	rtmsg_ifinfo(RTM_NEWLINK, dev, ~0U, GFP_KERNEL);

	synchronize_net();
	err = 0;
out:
	return err;
}
EXPORT_SYMBOL_GPL(dev_change_net_namespace);

static int dev_cpu_callback(struct notifier_block *nfb,
			    unsigned long action,
			    void *ocpu)
{
	struct sk_buff **list_skb;
	struct sk_buff *skb;
	unsigned int cpu, oldcpu = (unsigned long)ocpu;
	struct softnet_data *sd, *oldsd;

	if (action != CPU_DEAD && action != CPU_DEAD_FROZEN)
		return NOTIFY_OK;

	local_irq_disable();
	cpu = smp_processor_id();
	sd = &per_cpu(softnet_data, cpu);
	oldsd = &per_cpu(softnet_data, oldcpu);

	/* Find end of our completion_queue. */
	list_skb = &sd->completion_queue;
	while (*list_skb)
		list_skb = &(*list_skb)->next;
	/* Append completion queue from offline CPU. */
	*list_skb = oldsd->completion_queue;
	oldsd->completion_queue = NULL;

	/* Append output queue from offline CPU. */
	if (oldsd->output_queue) {
		*sd->output_queue_tailp = oldsd->output_queue;
		sd->output_queue_tailp = oldsd->output_queue_tailp;
		oldsd->output_queue = NULL;
		oldsd->output_queue_tailp = &oldsd->output_queue;
	}
	/* Append NAPI poll list from offline CPU, with one exception :
	 * process_backlog() must be called by cpu owning percpu backlog.
	 * We properly handle process_queue & input_pkt_queue later.
	 */
	while (!list_empty(&oldsd->poll_list)) {
		struct napi_struct *napi = list_first_entry(&oldsd->poll_list,
							    struct napi_struct,
							    poll_list);

		list_del_init(&napi->poll_list);
		if (napi->poll == process_backlog)
			napi->state = 0;
		else
			____napi_schedule(sd, napi);
	}

	raise_softirq_irqoff(NET_TX_SOFTIRQ);
	local_irq_enable();

	/* Process offline CPU's input_pkt_queue */
	while ((skb = __skb_dequeue(&oldsd->process_queue))) {
		netif_rx_internal(skb);
		input_queue_head_incr(oldsd);
	}
	while ((skb = skb_dequeue(&oldsd->input_pkt_queue))) {
		netif_rx_internal(skb);
		input_queue_head_incr(oldsd);
	}

	return NOTIFY_OK;
}


/**
 *	netdev_increment_features - increment feature set by one
 *	@all: current feature set
 *	@one: new feature set
 *	@mask: mask feature set
 *
 *	Computes a new feature set after adding a device with feature set
 *	@one to the master device with current feature set @all.  Will not
 *	enable anything that is off in @mask. Returns the new feature set.
 */
netdev_features_t netdev_increment_features(netdev_features_t all,
	netdev_features_t one, netdev_features_t mask)
{
	if (mask & NETIF_F_GEN_CSUM)
		mask |= NETIF_F_ALL_CSUM;
	mask |= NETIF_F_VLAN_CHALLENGED;

	all |= one & (NETIF_F_ONE_FOR_ALL|NETIF_F_ALL_CSUM) & mask;
	all &= one | ~NETIF_F_ALL_FOR_ALL;

	/* If one device supports hw checksumming, set for all. */
	if (all & NETIF_F_GEN_CSUM)
		all &= ~(NETIF_F_ALL_CSUM & ~NETIF_F_GEN_CSUM);

	return all;
}
EXPORT_SYMBOL(netdev_increment_features);

static struct hlist_head * __net_init netdev_create_hash(void)
{
	int i;
	struct hlist_head *hash;

	hash = kmalloc(sizeof(*hash) * NETDEV_HASHENTRIES, GFP_KERNEL);
	if (hash != NULL)
		for (i = 0; i < NETDEV_HASHENTRIES; i++)
			INIT_HLIST_HEAD(&hash[i]);

	return hash;
}

/* Initialize per network namespace state */
static int __net_init netdev_init(struct net *net)
{
	if (net != &init_net)
		INIT_LIST_HEAD(&net->dev_base_head);

	net->dev_name_head = netdev_create_hash();
	if (net->dev_name_head == NULL)
		goto err_name;

	net->dev_index_head = netdev_create_hash();
	if (net->dev_index_head == NULL)
		goto err_idx;

	return 0;

err_idx:
	kfree(net->dev_name_head);
err_name:
	return -ENOMEM;
}

/**
 *	netdev_drivername - network driver for the device
 *	@dev: network device
 *
 *	Determine network driver for device.
 */
const char *netdev_drivername(const struct net_device *dev)
{
	const struct device_driver *driver;
	const struct device *parent;
	const char *empty = "";

	parent = dev->dev.parent;
	if (!parent)
		return empty;

	driver = parent->driver;
	if (driver && driver->name)
		return driver->name;
	return empty;
}

static void __netdev_printk(const char *level, const struct net_device *dev,
			    struct va_format *vaf)
{
	if (dev && dev->dev.parent) {
		dev_printk_emit(level[1] - '0',
				dev->dev.parent,
				"%s %s %s%s: %pV",
				dev_driver_string(dev->dev.parent),
				dev_name(dev->dev.parent),
				netdev_name(dev), netdev_reg_state(dev),
				vaf);
	} else if (dev) {
		printk("%s%s%s: %pV",
		       level, netdev_name(dev), netdev_reg_state(dev), vaf);
	} else {
		printk("%s(NULL net_device): %pV", level, vaf);
	}
}

void netdev_printk(const char *level, const struct net_device *dev,
		   const char *format, ...)
{
	struct va_format vaf;
	va_list args;

	va_start(args, format);

	vaf.fmt = format;
	vaf.va = &args;

	__netdev_printk(level, dev, &vaf);

	va_end(args);
}
EXPORT_SYMBOL(netdev_printk);

#define define_netdev_printk_level(func, level)			\
void func(const struct net_device *dev, const char *fmt, ...)	\
{								\
	struct va_format vaf;					\
	va_list args;						\
								\
	va_start(args, fmt);					\
								\
	vaf.fmt = fmt;						\
	vaf.va = &args;						\
								\
	__netdev_printk(level, dev, &vaf);			\
								\
	va_end(args);						\
}								\
EXPORT_SYMBOL(func);

define_netdev_printk_level(netdev_emerg, KERN_EMERG);
define_netdev_printk_level(netdev_alert, KERN_ALERT);
define_netdev_printk_level(netdev_crit, KERN_CRIT);
define_netdev_printk_level(netdev_err, KERN_ERR);
define_netdev_printk_level(netdev_warn, KERN_WARNING);
define_netdev_printk_level(netdev_notice, KERN_NOTICE);
define_netdev_printk_level(netdev_info, KERN_INFO);

static void __net_exit netdev_exit(struct net *net)
{
	kfree(net->dev_name_head);
	kfree(net->dev_index_head);
}

static struct pernet_operations __net_initdata netdev_net_ops = {
	.init = netdev_init,
	.exit = netdev_exit,
};

static void __net_exit default_device_exit(struct net *net)
{
	struct net_device *dev, *aux;
	/*
	 * Push all migratable network devices back to the
	 * initial network namespace
	 */
	rtnl_lock();
	for_each_netdev_safe(net, dev, aux) {
		int err;
		char fb_name[IFNAMSIZ];

		/* Ignore unmoveable devices (i.e. loopback) */
		if (dev->features & NETIF_F_NETNS_LOCAL)
			continue;

		/* Leave virtual devices for the generic cleanup */
		if (dev->rtnl_link_ops)
			continue;

		/* Push remaining network devices to init_net */
		snprintf(fb_name, IFNAMSIZ, "dev%d", dev->ifindex);
		err = dev_change_net_namespace(dev, &init_net, fb_name);
		if (err) {
			pr_emerg("%s: failed to move %s to init_net: %d\n",
				 __func__, dev->name, err);
			BUG();
		}
	}
	rtnl_unlock();
}

static void __net_exit rtnl_lock_unregistering(struct list_head *net_list)
{
	/* Return with the rtnl_lock held when there are no network
	 * devices unregistering in any network namespace in net_list.
	 */
	struct net *net;
	bool unregistering;
	DEFINE_WAIT_FUNC(wait, woken_wake_function);

	add_wait_queue(&netdev_unregistering_wq, &wait);
	for (;;) {
		unregistering = false;
		rtnl_lock();
		list_for_each_entry(net, net_list, exit_list) {
			if (net->dev_unreg_count > 0) {
				unregistering = true;
				break;
			}
		}
		if (!unregistering)
			break;
		__rtnl_unlock();

		wait_woken(&wait, TASK_UNINTERRUPTIBLE, MAX_SCHEDULE_TIMEOUT);
	}
	remove_wait_queue(&netdev_unregistering_wq, &wait);
}

static void __net_exit default_device_exit_batch(struct list_head *net_list)
{
	/* At exit all network devices most be removed from a network
	 * namespace.  Do this in the reverse order of registration.
	 * Do this across as many network namespaces as possible to
	 * improve batching efficiency.
	 */
	struct net_device *dev;
	struct net *net;
	LIST_HEAD(dev_kill_list);

	/* To prevent network device cleanup code from dereferencing
	 * loopback devices or network devices that have been freed
	 * wait here for all pending unregistrations to complete,
	 * before unregistring the loopback device and allowing the
	 * network namespace be freed.
	 *
	 * The netdev todo list containing all network devices
	 * unregistrations that happen in default_device_exit_batch
	 * will run in the rtnl_unlock() at the end of
	 * default_device_exit_batch.
	 */
	rtnl_lock_unregistering(net_list);
	list_for_each_entry(net, net_list, exit_list) {
		for_each_netdev_reverse(net, dev) {
			if (dev->rtnl_link_ops && dev->rtnl_link_ops->dellink)
				dev->rtnl_link_ops->dellink(dev, &dev_kill_list);
			else
				unregister_netdevice_queue(dev, &dev_kill_list);
		}
	}
	unregister_netdevice_many(&dev_kill_list);
	rtnl_unlock();
}

static struct pernet_operations __net_initdata default_device_ops = {
	.exit = default_device_exit,
	.exit_batch = default_device_exit_batch,
};

/*
 *	Initialize the DEV module. At boot time this walks the device list and
 *	unhooks any devices that fail to initialise (normally hardware not
 *	present) and leaves us with a valid list of present and active devices.
 *
 */

/*
 *       This is called single threaded during boot, so no need
 *       to take the rtnl semaphore.
 */
static int __init net_dev_init(void)
{
	int i, rc = -ENOMEM;

	BUG_ON(!dev_boot_phase);

	if (dev_proc_init())
		goto out;

	if (netdev_kobject_init())
		goto out;

	INIT_LIST_HEAD(&ptype_all);
	for (i = 0; i < PTYPE_HASH_SIZE; i++)
		INIT_LIST_HEAD(&ptype_base[i]);

	INIT_LIST_HEAD(&offload_base);

	if (register_pernet_subsys(&netdev_net_ops))
		goto out;

	/*
	 *	Initialise the packet receive queues.
	 */

	for_each_possible_cpu(i) {
		struct softnet_data *sd = &per_cpu(softnet_data, i);

		skb_queue_head_init(&sd->input_pkt_queue);
		skb_queue_head_init(&sd->process_queue);
		INIT_LIST_HEAD(&sd->poll_list);
		sd->output_queue_tailp = &sd->output_queue;
#ifdef CONFIG_RPS
		sd->csd.func = rps_trigger_softirq;
		sd->csd.info = sd;
		sd->cpu = i;
#endif

		sd->backlog.poll = process_backlog;
		sd->backlog.weight = weight_p;
	}

	dev_boot_phase = 0;

	/* The loopback device is special if any other network devices
	 * is present in a network namespace the loopback device must
	 * be present. Since we now dynamically allocate and free the
	 * loopback device ensure this invariant is maintained by
	 * keeping the loopback device as the first device on the
	 * list of network devices.  Ensuring the loopback devices
	 * is the first device that appears and the last network device
	 * that disappears.
	 */
	if (register_pernet_device(&loopback_net_ops))
		goto out;

	if (register_pernet_device(&default_device_ops))
		goto out;

	open_softirq(NET_TX_SOFTIRQ, net_tx_action);
	open_softirq(NET_RX_SOFTIRQ, net_rx_action);

	hotcpu_notifier(dev_cpu_callback, 0);
	dst_init();
	rc = 0;
out:
	return rc;
}

subsys_initcall(net_dev_init);<|MERGE_RESOLUTION|>--- conflicted
+++ resolved
@@ -5326,7 +5326,6 @@
 }
 EXPORT_SYMBOL(netdev_upper_dev_unlink);
 
-<<<<<<< HEAD
 /**
  * netdev_bonding_info_change - Dispatch event about slave change
  * @dev: device
@@ -5347,10 +5346,7 @@
 }
 EXPORT_SYMBOL(netdev_bonding_info_change);
 
-void netdev_adjacent_add_links(struct net_device *dev)
-=======
 static void netdev_adjacent_add_links(struct net_device *dev)
->>>>>>> 9d82f5eb
 {
 	struct netdev_adjacent *iter;
 
